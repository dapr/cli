--- conflicted
+++ resolved
@@ -245,7 +245,6 @@
     - nlreturn
     - exhaustive
     - gci 
-<<<<<<< HEAD
     - noctx
     - gofumpt
     - exhaustivestruct
@@ -255,7 +254,4 @@
     - wastedassign
     - cyclop
     - forbidigo
-    - nolintlint
-=======
-    - noctx
->>>>>>> 64c303d8
+    - nolintlint