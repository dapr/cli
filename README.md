--- conflicted
+++ resolved
@@ -137,7 +137,32 @@
 $ actions stop --app-id myAppID
 ```
 
-<<<<<<< HEAD
+### Enable profiling
+
+In order to enable profiling, use the `enable-profiling` flag:
+
+```
+$ actions run --app-id nodeapp --app-port 3000 node app.js --enable-profiling
+```
+
+Actions will automatically assign a profile port for you.
+If you want to manually assign a profiling port, use the `profile-port` flag:
+
+```
+$ actions run --app-id nodeapp --app-port 3000 node app.js --enable-profiling --profile-port 7777
+```
+
+### Uninstall (Kubernetes)
+
+To remove Actions from your Kubernetes cluster, use the `uninstall` command.
+
+*Note this won't remove Actions installations that were deployed using Helm.*
+
+```
+$ actions uninstall --kubernetes
+```
+
+
 ## Developing Actions CLI
 
 ### Prerequisites
@@ -161,30 +186,4 @@
 make build
 ```
 
-**Windows Users**: Actions currently takes a dependency on gcc. If building throws an error containing: `"gcc": executable file not found in %PATH%`, you'll need to install gcc through the [Cygwin Project](https://sourceware.org/cygwin/) or the [MinGW Project](http://mingw-w64.org/doku.php).
-=======
-#### Enable profiling
-
-In order to enable profiling, use the `enable-profiling` flag:
-
-```
-$ actions run --app-id nodeapp --app-port 3000 node app.js --enable-profiling
-```
-
-Actions will automatically assign a profile port for you.
-If you want to manually assign a profiling port, use the `profile-port` flag:
-
-```
-$ actions run --app-id nodeapp --app-port 3000 node app.js --enable-profiling --profile-port 7777
-```
-
-#### Uninstall (Kubernetes)
-
-To remove Actions from your Kubernetes cluster, use the `uninstall` command.
-
-*Note this won't remove Actions installations that were deployed using Helm.*
-
-```
-$ actions uninstall --kubernetes
-```
->>>>>>> 88bb6548
+**Windows Users**: Actions currently takes a dependency on gcc. If building throws an error containing: `"gcc": executable file not found in %PATH%`, you'll need to install gcc through the [Cygwin Project](https://sourceware.org/cygwin/) or the [MinGW Project](http://mingw-w64.org/doku.php).