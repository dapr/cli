--- conflicted
+++ resolved
@@ -218,15 +218,14 @@
 	return isLegal
 }
 
-<<<<<<< HEAD
 // GetEnv get value from environment variable.
 func GetEnv(envName string, defaultValue string) string {
 	if val := os.Getenv(envName); val != "" {
 		return val
 	}
 	return defaultValue
-=======
+}
+
 func GetSocket(path, appID, protocol string) string {
 	return fmt.Sprintf(socketFormat, path, appID, protocol)
->>>>>>> 4d75238b
 }