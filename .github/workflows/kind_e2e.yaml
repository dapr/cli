--- conflicted
+++ resolved
@@ -51,15 +51,10 @@
     runs-on: ubuntu-latest
     env:
       GOVER: 1.19.3
-<<<<<<< HEAD
-      DAPR_RUNTIME_PINNED_VERSION: 1.9.0
+      DAPR_RUNTIME_PINNED_VERSION: 1.9.4
       DAPR_DASHBOARD_PINNED_VERSION: 0.11.0
       DAPR_RUNTIME_LATEST_VERSION:
       DAPR_DASHBOARD_LATEST_VERSION:
-=======
-      DAPR_RUNTIME_VERSION: 1.9.4
-      DAPR_DASHBOARD_VERSION: 0.11.0
->>>>>>> 49a40657
       DAPR_TGZ: dapr-1.9.0.tgz
     strategy:
       fail-fast: false # Keep running if one leg fails.
@@ -140,7 +135,6 @@
       run: |
         export RUNTIME_VERSION=$(curl -s -H "Authorization: token ${{ secrets.GITHUB_TOKEN }}" https://api.github.com/repos/dapr/dapr/releases | grep tag_name | awk -F':' '{print $2}' | tr -d '", ' | sed '/-/! s/$/_/' | sort -V | sed 's/_$//' | tr -d 'v' | tail -1)
         if [[ -z "$RUNTIME_VERSION" ]]; then
-<<<<<<< HEAD
           echo "Could not fetch the latest Dapr Runtime version. Using default version $DAPR_RUNTIME_PINNED_VERSION"
           echo "DAPR_RUNTIME_LATEST_VERSION=$DAPR_RUNTIME_PINNED_VERSION" >> $GITHUB_ENV
         else
@@ -151,19 +145,12 @@
           if [[ $base_ref = 'master' ]]; then
             echo "DAPR_RUNTIME_PINNED_VERSION=$RUNTIME_VERSION" >> $GITHUB_ENV
           fi
-=======
-            echo "Could not fetch the latest Dapr Runtime version. Using default version $DAPR_RUNTIME_VERSION"
-        else
-          echo "DAPR_RUNTIME_VERSION=$RUNTIME_VERSION" >> $GITHUB_ENV
-          echo "Found $RUNTIME_VERSION"
->>>>>>> 49a40657
         fi
       shell: bash
     - name: Determine latest Dapr Dashboard version including Pre-releases
       run: |
         export DASHBOARD_VERSION=$(curl -s -H "Authorization: token ${{ secrets.GITHUB_TOKEN }}" https://api.github.com/repos/dapr/dashboard/releases | grep tag_name | awk -F':' '{print $2}' | tr -d '", ' | sed '/-/! s/$/_/' | sort -V | sed 's/_$//' | tr -d 'v' | tail -1)
         if [[ -z "$DASHBOARD_VERSION" ]]; then
-<<<<<<< HEAD
           echo "Could not fetch the latest Dapr Dashboard version. Using default version $DAPR_DASHBOARD_PINNED_VERSION"
           echo "DAPR_DASHBOARD_LATEST_VERSION=$DAPR_DASHBOARD_PINNED_VERSION" >> $GITHUB_ENV
         else
@@ -174,12 +161,6 @@
           if [[ $base_ref = 'master' ]]; then
             echo "DAPR_DASHBOARD_PINNED_VERSION=$DASHBOARD_VERSION" >> $GITHUB_ENV
           fi
-=======
-          echo "Could not fetch the latest Dapr Dashboard version. Using default version $DAPR_DASHBOARD_VERSION"
-        else
-          echo "DAPR_DASHBOARD_VERSION=$DASHBOARD_VERSION" >> $GITHUB_ENV
-          echo "Found $DASHBOARD_VERSION"
->>>>>>> 49a40657
         fi
       shell: bash
     - name: Run tests with GHCR
