--- conflicted
+++ resolved
@@ -45,26 +45,15 @@
       DAPR_TGZ: dapr-1.7.0.tgz
     strategy:
       matrix:
-<<<<<<< HEAD
-        os: [ubuntu-latest, windows-latest] # TODO: add macos
-=======
-        os: [ubuntu-latest, macos-10.15]
->>>>>>> c14bd7b7
+        os: [ubuntu-latest, windows-latest] # TODO: add macos-10.15
         target_arch: [amd64]
         include:
           - os: ubuntu-latest
             target_os: linux
-<<<<<<< HEAD
-          # - os: macOS-latest
+          # - os: macOS-10.15
           #   target_os: darwin
           - os: windows-latest
             target_os: windows
-=======
-          - os: macOS-10.15
-            target_os: darwin
-            #- os: windows-latest
-            #target_os: windows
->>>>>>> c14bd7b7
     steps:
       - name: Set up Go ${{ env.GOVER }}
         uses: actions/setup-go@v2
