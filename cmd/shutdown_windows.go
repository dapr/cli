--- conflicted
+++ resolved
@@ -24,11 +24,7 @@
 	"github.com/dapr/cli/pkg/print"
 )
 
-func setupShutdownNotify(sigCh chan os.Signal) {
-<<<<<<< HEAD
-=======
-	// This will catch Ctrl-C.
->>>>>>> 0c514816
+func setupShutdownNotify(sigCh chan os.Signal) 
 	signal.Notify(sigCh, syscall.SIGTERM, syscall.SIGINT)
 
 	// Unlike Linux/Mac, you can't just send a SIGTERM from another process.
