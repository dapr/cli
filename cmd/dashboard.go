// ------------------------------------------------------------
// Copyright (c) Microsoft Corporation and Dapr Contributors.
// Licensed under the MIT License.
// ------------------------------------------------------------

package cmd

import (
	"fmt"
	"os"
	"os/signal"

	"github.com/dapr/cli/pkg/kubernetes"
	"github.com/dapr/cli/pkg/print"
	"github.com/dapr/cli/pkg/standalone"
	"github.com/dapr/cli/utils"
	"github.com/pkg/browser"
	"github.com/spf13/cobra"
)

const (
	// dashboardSvc is the name of the dashboard service running in cluster.
	dashboardSvc = "dapr-dashboard"

	// defaultHost is the default host used for port forwarding for `dapr dashboard`.
	defaultHost = "localhost"

	// defaultLocalPort is the default local port used for port forwarding for `dapr dashboard`.
	defaultLocalPort = 8080

	// daprSystemNamespace is the namespace "dapr-system" (recommended Dapr install namespace).
	daprSystemNamespace = "dapr-system"

	// defaultNamespace is the default namespace (dapr init -k installation).
	defaultNamespace = "default"

	// remotePort is the port dapr dashboard pod is listening on.
	remotePort = 8080
)

var (
	dashboardNamespace  string
	dashboardHost       string
	dashboardLocalPort  int
	dashboardVersionCmd bool
)

//nolint
var DashboardCmd = &cobra.Command{
	Use:   "dashboard",
	Short: "Start Dapr dashboard. Supported platforms: Kubernetes and self-hosted",
	Example: `
# Start dashboard locally
dapr dashboard

# Start dashboard locally in a specified port 
dapr dashboard -p 9999

# Port forward to dashboard in Kubernetes 
dapr dashboard -k 

# Port forward to dashboard in Kubernetes on all addresses in a specified port
dapr dashboard -k -p 9999 -a 0.0.0.0

# Port forward to dashboard in Kubernetes using a port
dapr dashboard -k -p 9999
`,
	Run: func(cmd *cobra.Command, args []string) {
		if dashboardVersionCmd {
			fmt.Println(standalone.GetDashboardVersion()) //nolint
			os.Exit(0)
		}

		if !utils.IsAddressLegal(dashboardHost) {
			print.FailureStatusEvent(os.Stderr, "Invalid address: %s", dashboardHost)
			os.Exit(1)
		}

		if dashboardLocalPort <= 0 {
<<<<<<< HEAD
			print.FailureStatusEvent(os.Stdout, "Invalid port: %v", dashboardLocalPort)
=======
			print.FailureStatusEvent(os.Stderr, "Invalid port: %v", dashboardLocalPort) //nolint
>>>>>>> 5875b581
			os.Exit(1)
		}

		if kubernetesMode {
			config, client, err := kubernetes.GetKubeConfigClient()
			if err != nil {
				print.FailureStatusEvent(os.Stderr, "Failed to initialize kubernetes client: %s", err.Error())
				os.Exit(1)
			}

			// search for dashboard service namespace in order:
			// user-supplied namespace, dapr-system, default
			namespaces := []string{dashboardNamespace}
			if dashboardNamespace != daprSystemNamespace {
				namespaces = append(namespaces, daprSystemNamespace)
			}
			if dashboardNamespace != defaultNamespace {
				namespaces = append(namespaces, defaultNamespace)
			}

			foundNamespace := ""
			for _, namespace := range namespaces {
				ok, _ := kubernetes.CheckPodExists(client, namespace, nil, dashboardSvc)
				if ok {
					foundNamespace = namespace
					break
				}
			}

			// if the service is not found, try to search all pods
			if foundNamespace == "" {
				ok, nspace := kubernetes.CheckPodExists(client, "", nil, dashboardSvc)

				// if the service is found, tell the user to try with the found namespace
				// if the service is still not found, throw an error
				if ok {
					print.InfoStatusEvent(os.Stdout, "Dapr dashboard found in namespace: %s. Run dapr dashboard -k -n %s to use this namespace.", nspace, nspace)
				} else {
					print.FailureStatusEvent(os.Stderr, "Failed to find Dapr dashboard in cluster. Check status of dapr dashboard in the cluster.")
				}
				os.Exit(1)
			}

			// manage termination of port forwarding connection on interrupt
			signals := make(chan os.Signal, 1)
			signal.Notify(signals, os.Interrupt)
			defer signal.Stop(signals)

			portForward, err := kubernetes.NewPortForward(
				config,
				foundNamespace,
				dashboardSvc,
				dashboardHost,
				dashboardLocalPort,
				remotePort,
				false,
			)
			if err != nil {
				print.FailureStatusEvent(os.Stderr, "%s\n", err)
				os.Exit(1)
			}

			// initialize port forwarding
			if err = portForward.Init(); err != nil {
				print.FailureStatusEvent(os.Stderr, "Error in port forwarding: %s\nCheck for `dapr dashboard` running in other terminal sessions, or use the `--port` flag to use a different port.\n", err)
				os.Exit(1)
			}

			// block until interrupt signal is received
			go func() {
				<-signals
				portForward.Stop()
			}()

			// url for dashboard after port forwarding
			var webURL string = fmt.Sprintf("http://%s:%d", dashboardHost, dashboardLocalPort)

			print.InfoStatusEvent(os.Stdout, fmt.Sprintf("Dapr dashboard found in namespace:\t%s", foundNamespace))
			print.InfoStatusEvent(os.Stdout, fmt.Sprintf("Dapr dashboard available at:\t%s\n", webURL))

			err = browser.OpenURL(webURL)
			if err != nil {
				print.FailureStatusEvent(os.Stderr, "Failed to start Dapr dashboard in browser automatically")
				print.FailureStatusEvent(os.Stderr, fmt.Sprintf("Visit %s in your browser to view the dashboard", webURL))
			}

			<-portForward.GetStop()
		} else {
			// Standalone mode
			err := standalone.NewDashboardCmd(dashboardLocalPort).Run()
			if err != nil {
				print.FailureStatusEvent(os.Stderr, "Dapr dashboard not found. Is Dapr installed?")
			}
		}
	},
}

func init() {
	DashboardCmd.Flags().BoolVarP(&kubernetesMode, "kubernetes", "k", false, "Opens Dapr dashboard in local browser via local proxy to Kubernetes cluster")
	DashboardCmd.Flags().BoolVarP(&dashboardVersionCmd, "version", "v", false, "Print the version for Dapr dashboard")
	DashboardCmd.Flags().StringVarP(&dashboardHost, "address", "a", defaultHost, "Address to listen on. Only accepts IP address or localhost as a value")
	DashboardCmd.Flags().IntVarP(&dashboardLocalPort, "port", "p", defaultLocalPort, "The local port on which to serve Dapr dashboard")
	DashboardCmd.Flags().StringVarP(&dashboardNamespace, "namespace", "n", daprSystemNamespace, "The namespace where Dapr dashboard is running")
	DashboardCmd.Flags().BoolP("help", "h", false, "Print this help message")
	RootCmd.AddCommand(DashboardCmd)
}<|MERGE_RESOLUTION|>--- conflicted
+++ resolved
@@ -77,11 +77,7 @@
 		}
 
 		if dashboardLocalPort <= 0 {
-<<<<<<< HEAD
 			print.FailureStatusEvent(os.Stdout, "Invalid port: %v", dashboardLocalPort)
-=======
-			print.FailureStatusEvent(os.Stderr, "Invalid port: %v", dashboardLocalPort) //nolint
->>>>>>> 5875b581
 			os.Exit(1)
 		}
 
