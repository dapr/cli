--- conflicted
+++ resolved
@@ -37,17 +37,11 @@
 	remotePort = 8080
 )
 
-<<<<<<< HEAD
 var (
 	dashboardNamespace string
-	localPort          int
+	dashboardLocalPort int
 	dashboardVersion   bool
 )
-=======
-var dashboardNamespace string
-var dashboardLocalPort int
-var dashboardVersion bool
->>>>>>> 175720d5
 
 var DashboardCmd = &cobra.Command{
 	Use:   "dashboard",
