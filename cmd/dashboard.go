--- conflicted
+++ resolved
@@ -164,12 +164,8 @@
 			}()
 
 			// url for dashboard after port forwarding.
-<<<<<<< HEAD
 			var webURL string = fmt.Sprintf("http://%s:%d", dashboardHost, portForward.LocalPort)
-=======
-			var webURL string = fmt.Sprintf("http://%s:%d", dashboardHost, dashboardLocalPort)
->>>>>>> 0c514816
-
+      
 			print.InfoStatusEvent(os.Stdout, fmt.Sprintf("Dapr dashboard found in namespace:\t%s", foundNamespace))
 			print.InfoStatusEvent(os.Stdout, fmt.Sprintf("Dapr dashboard available at:\t%s\n", webURL))
 
