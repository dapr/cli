/*
Copyright 2021 The Dapr Authors
Licensed under the Apache License, Version 2.0 (the "License");
you may not use this file except in compliance with the License.
You may obtain a copy of the License at
    http://www.apache.org/licenses/LICENSE-2.0
Unless required by applicable law or agreed to in writing, software
distributed under the License is distributed on an "AS IS" BASIS,
WITHOUT WARRANTIES OR CONDITIONS OF ANY KIND, either express or implied.
See the License for the specific language governing permissions and
limitations under the License.
*/

package cmd

import (
	"bufio"
	"fmt"
	"os"
	"runtime"
	"strconv"
	"strings"
	"time"

	"github.com/spf13/cobra"
	"github.com/spf13/viper"

	"github.com/dapr/cli/pkg/metadata"
	"github.com/dapr/cli/pkg/print"
	"github.com/dapr/cli/pkg/standalone"
	"github.com/dapr/cli/utils"
)

var (
	appPort            int
	profilePort        int
	appID              string
	configFile         string
	port               int
	grpcPort           int
	internalGRPCPort   int
	maxConcurrency     int
	enableProfiling    bool
	logLevel           string
	protocol           string
	componentsPath     string
	appSSL             bool
	metricsPort        int
	maxRequestBodySize int
	readBufferSize     int
	unixDomainSocket   string
	enableAppHealth    bool
	appHealthPath      string
	appHealthInterval  int
	appHealthTimeout   int
	appHealthThreshold int
	enableAPILogging   bool
<<<<<<< HEAD

	defaultConfig     string
	defaultComponents string
=======
	apiListenAddresses string
>>>>>>> 544c1d78
)

const (
	runtimeWaitTimeoutInSeconds = 60
)

var RunCmd = &cobra.Command{
	Use:   "run",
	Short: "Run Dapr and (optionally) your application side by side. Supported platforms: Self-hosted",
	Example: `
# Run a .NET application
dapr run --app-id myapp --app-port 5000 -- dotnet run

# Run a Java application
dapr run --app-id myapp -- java -jar myapp.jar

# Run a NodeJs application that listens to port 3000
dapr run --app-id myapp --app-port 3000 -- node myapp.js

# Run a Python application
dapr run --app-id myapp -- python myapp.py

# Run sidecar only
dapr run --app-id myapp

# Run a gRPC application written in Go (listening on port 3000)
dapr run --app-id myapp --app-port 3000 --app-protocol grpc -- go run main.go

# Run sidecar only specifying dapr runtime installation directory
dapr run --app-id myapp --dapr-path /usr/local/dapr
  `,
	Args: cobra.MinimumNArgs(0),
	PreRun: func(cmd *cobra.Command, args []string) {
		viper.BindPFlag("placement-host-address", cmd.Flags().Lookup("placement-host-address"))
	},
	Run: func(cmd *cobra.Command, args []string) {
		if len(args) == 0 {
			fmt.Println(print.WhiteBold("WARNING: no application command found."))
		}

		daprPath2Use, err := standalone.GetDaprDirPath(daprPath)
		if err != nil {
			print.FailureStatusEvent(os.Stderr, "Failed to get Dapr install directory: %v", err)
			os.Exit(1)
		}
		if configFile == defaultConfig {
			configFile = standalone.DaprConfigPath(daprPath2Use)
		}
		if componentsPath == defaultComponents {
			componentsPath = standalone.DaprComponentsPath(daprPath2Use)
		}

		if unixDomainSocket != "" {
			// TODO(@daixiang0): add Windows support.
			if runtime.GOOS == "windows" {
				print.FailureStatusEvent(os.Stderr, "The unix-domain-socket option is not supported on Windows")
				os.Exit(1)
			} else {
				// use unix domain socket means no port any more.
				print.WarningStatusEvent(os.Stdout, "Unix domain sockets are currently a preview feature")
				port = 0
				grpcPort = 0
			}
		}

		output, err := standalone.Run(&standalone.RunConfig{
			AppID:              appID,
			AppPort:            appPort,
			HTTPPort:           port,
			GRPCPort:           grpcPort,
			ConfigFile:         configFile,
			Arguments:          args,
			EnableProfiling:    enableProfiling,
			ProfilePort:        profilePort,
			LogLevel:           logLevel,
			MaxConcurrency:     maxConcurrency,
			Protocol:           protocol,
			PlacementHostAddr:  viper.GetString("placement-host-address"),
			ComponentsPath:     componentsPath,
			AppSSL:             appSSL,
			MetricsPort:        metricsPort,
			MaxRequestBodySize: maxRequestBodySize,
			HTTPReadBufferSize: readBufferSize,
			UnixDomainSocket:   unixDomainSocket,
			EnableAppHealth:    enableAppHealth,
			AppHealthPath:      appHealthPath,
			AppHealthInterval:  appHealthInterval,
			AppHealthTimeout:   appHealthTimeout,
			AppHealthThreshold: appHealthThreshold,
			EnableAPILogging:   enableAPILogging,
			InternalGRPCPort:   internalGRPCPort,
<<<<<<< HEAD
			DaprPathCmdFlag:    daprPath,
=======
			APIListenAddresses: apiListenAddresses,
>>>>>>> 544c1d78
		})
		if err != nil {
			print.FailureStatusEvent(os.Stderr, err.Error())
			os.Exit(1)
		}

		sigCh := make(chan os.Signal, 1)
		setupShutdownNotify(sigCh)

		daprRunning := make(chan bool, 1)
		appRunning := make(chan bool, 1)

		go func() {
			var startInfo string
			if unixDomainSocket != "" {
				startInfo = fmt.Sprintf(
					"Starting Dapr with id %s. HTTP Socket: %v. gRPC Socket: %v.",
					output.AppID,
					utils.GetSocket(unixDomainSocket, output.AppID, "http"),
					utils.GetSocket(unixDomainSocket, output.AppID, "grpc"))
			} else {
				startInfo = fmt.Sprintf(
					"Starting Dapr with id %s. HTTP Port: %v. gRPC Port: %v",
					output.AppID,
					output.DaprHTTPPort,
					output.DaprGRPCPort)
			}
			print.InfoStatusEvent(os.Stdout, startInfo)

			output.DaprCMD.Stdout = os.Stdout
			output.DaprCMD.Stderr = os.Stderr

			err = output.DaprCMD.Start()
			if err != nil {
				print.FailureStatusEvent(os.Stderr, err.Error())
				os.Exit(1)
			}

			go func() {
				daprdErr := output.DaprCMD.Wait()

				if daprdErr != nil {
					output.DaprErr = daprdErr
					print.FailureStatusEvent(os.Stderr, "The daprd process exited with error code: %s", daprdErr.Error())
				} else {
					print.SuccessStatusEvent(os.Stdout, "Exited Dapr successfully")
				}
				sigCh <- os.Interrupt
			}()

			if appPort <= 0 {
				// If app does not listen to port, we can check for Dapr's sidecar health before starting the app.
				// Otherwise, it creates a deadlock.
				sidecarUp := true

				if unixDomainSocket != "" {
					httpSocket := utils.GetSocket(unixDomainSocket, output.AppID, "http")
					print.InfoStatusEvent(os.Stdout, "Checking if Dapr sidecar is listening on HTTP socket %v", httpSocket)
					err = utils.IsDaprListeningOnSocket(httpSocket, time.Duration(runtimeWaitTimeoutInSeconds)*time.Second)
					if err != nil {
						sidecarUp = false
						print.WarningStatusEvent(os.Stdout, "Dapr sidecar is not listening on HTTP socket: %s", err.Error())
					}

					grpcSocket := utils.GetSocket(unixDomainSocket, output.AppID, "grpc")
					print.InfoStatusEvent(os.Stdout, "Checking if Dapr sidecar is listening on GRPC socket %v", grpcSocket)
					err = utils.IsDaprListeningOnSocket(grpcSocket, time.Duration(runtimeWaitTimeoutInSeconds)*time.Second)
					if err != nil {
						sidecarUp = false
						print.WarningStatusEvent(os.Stdout, "Dapr sidecar is not listening on GRPC socket: %s", err.Error())
					}

				} else {
					print.InfoStatusEvent(os.Stdout, "Checking if Dapr sidecar is listening on HTTP port %v", output.DaprHTTPPort)
					err = utils.IsDaprListeningOnPort(output.DaprHTTPPort, time.Duration(runtimeWaitTimeoutInSeconds)*time.Second)
					if err != nil {
						sidecarUp = false
						print.WarningStatusEvent(os.Stdout, "Dapr sidecar is not listening on HTTP port: %s", err.Error())
					}

					print.InfoStatusEvent(os.Stdout, "Checking if Dapr sidecar is listening on GRPC port %v", output.DaprGRPCPort)
					err = utils.IsDaprListeningOnPort(output.DaprGRPCPort, time.Duration(runtimeWaitTimeoutInSeconds)*time.Second)
					if err != nil {
						sidecarUp = false
						print.WarningStatusEvent(os.Stdout, "Dapr sidecar is not listening on GRPC port: %s", err.Error())
					}
				}

				if sidecarUp {
					print.InfoStatusEvent(os.Stdout, "Dapr sidecar is up and running.")
				} else {
					print.WarningStatusEvent(os.Stdout, "Dapr sidecar might not be responding.")
				}
			}

			daprRunning <- true
		}()

		<-daprRunning

		go func() {
			if output.AppCMD == nil {
				appRunning <- true
				return
			}

			stdErrPipe, pipeErr := output.AppCMD.StderrPipe()
			if pipeErr != nil {
				print.FailureStatusEvent(os.Stderr, fmt.Sprintf("Error creating stderr for App: %s", err.Error()))
				appRunning <- false
				return
			}

			stdOutPipe, pipeErr := output.AppCMD.StdoutPipe()
			if pipeErr != nil {
				print.FailureStatusEvent(os.Stderr, fmt.Sprintf("Error creating stdout for App: %s", err.Error()))
				appRunning <- false
				return
			}

			errScanner := bufio.NewScanner(stdErrPipe)
			outScanner := bufio.NewScanner(stdOutPipe)
			go func() {
				for errScanner.Scan() {
					fmt.Println(print.Blue(fmt.Sprintf("== APP == %s", errScanner.Text())))
				}
			}()

			go func() {
				for outScanner.Scan() {
					fmt.Println(print.Blue(fmt.Sprintf("== APP == %s", outScanner.Text())))
				}
			}()

			err = output.AppCMD.Start()
			if err != nil {
				print.FailureStatusEvent(os.Stderr, err.Error())
				appRunning <- false
				return
			}

			go func() {
				appErr := output.AppCMD.Wait()

				if appErr != nil {
					output.AppErr = appErr
					print.FailureStatusEvent(os.Stderr, "The App process exited with error code: %s", appErr.Error())
				} else {
					print.SuccessStatusEvent(os.Stdout, "Exited App successfully")
				}
				sigCh <- os.Interrupt
			}()

			appRunning <- true
		}()

		appRunStatus := <-appRunning
		if !appRunStatus {
			// Start App failed, try to stop Dapr and exit.
			err = output.DaprCMD.Process.Kill()
			if err != nil {
				print.FailureStatusEvent(os.Stderr, fmt.Sprintf("Start App failed, try to stop Dapr Error: %s", err))
			} else {
				print.SuccessStatusEvent(os.Stdout, "Start App failed, try to stop Dapr successfully")
			}
			os.Exit(1)
		}

		// Metadata API is only available if app has started listening to port, so wait for app to start before calling metadata API.
		err = metadata.Put(output.DaprHTTPPort, "cliPID", strconv.Itoa(os.Getpid()), appID, unixDomainSocket)
		if err != nil {
			print.WarningStatusEvent(os.Stdout, "Could not update sidecar metadata for cliPID: %s", err.Error())
		}

		if output.AppCMD != nil {
			appCommand := strings.Join(args, " ")
			print.InfoStatusEvent(os.Stdout, fmt.Sprintf("Updating metadata for app command: %s", appCommand))
			err = metadata.Put(output.DaprHTTPPort, "appCommand", appCommand, appID, unixDomainSocket)
			if err != nil {
				print.WarningStatusEvent(os.Stdout, "Could not update sidecar metadata for appCommand: %s", err.Error())
			} else {
				print.SuccessStatusEvent(os.Stdout, "You're up and running! Both Dapr and your app logs will appear here.\n")
			}
		} else {
			print.SuccessStatusEvent(os.Stdout, "You're up and running! Dapr logs will appear here.\n")
		}

		<-sigCh
		print.InfoStatusEvent(os.Stdout, "\nterminated signal received: shutting down")

		exitWithError := false

		if output.DaprErr != nil {
			exitWithError = true
			print.FailureStatusEvent(os.Stderr, fmt.Sprintf("Error exiting Dapr: %s", output.DaprErr))
		} else if output.DaprCMD.ProcessState == nil || !output.DaprCMD.ProcessState.Exited() {
			err = output.DaprCMD.Process.Kill()
			if err != nil {
				exitWithError = true
				print.FailureStatusEvent(os.Stderr, fmt.Sprintf("Error exiting Dapr: %s", err))
			} else {
				print.SuccessStatusEvent(os.Stdout, "Exited Dapr successfully")
			}
		}

		if output.AppErr != nil {
			exitWithError = true
			print.FailureStatusEvent(os.Stderr, fmt.Sprintf("Error exiting App: %s", output.AppErr))
		} else if output.AppCMD != nil && (output.AppCMD.ProcessState == nil || !output.AppCMD.ProcessState.Exited()) {
			err = output.AppCMD.Process.Kill()
			if err != nil {
				exitWithError = true
				print.FailureStatusEvent(os.Stderr, fmt.Sprintf("Error exiting App: %s", err))
			} else {
				print.SuccessStatusEvent(os.Stdout, "Exited App successfully")
			}
		}

		if unixDomainSocket != "" {
			for _, s := range []string{"http", "grpc"} {
				os.Remove(utils.GetSocket(unixDomainSocket, output.AppID, s))
			}
		}

		if exitWithError {
			os.Exit(1)
		}
	},
}

func init() {
	// default config & components are relative to the user's selected dapr_path,
	// which we don't know until we parse the --dapr-path flag. set a
	// placeholder here which is populated later within Run() above.
	defaultConfig = standalone.DaprConfigPath("<dapr_path>")
	defaultComponents = standalone.DaprComponentsPath("<dapr_path>")

	RunCmd.Flags().IntVarP(&appPort, "app-port", "p", -1, "The port your application is listening on")
	RunCmd.Flags().StringVarP(&appID, "app-id", "a", "", "The id for your application, used for service discovery")
	RunCmd.Flags().StringVarP(&configFile, "config", "c", defaultConfig, "Dapr configuration file")
	RunCmd.Flags().IntVarP(&port, "dapr-http-port", "H", -1, "The HTTP port for Dapr to listen on")
	RunCmd.Flags().IntVarP(&grpcPort, "dapr-grpc-port", "G", -1, "The gRPC port for Dapr to listen on")
	RunCmd.Flags().IntVarP(&internalGRPCPort, "dapr-internal-grpc-port", "I", -1, "The gRPC port for the Dapr internal API to listen on")
	RunCmd.Flags().BoolVar(&enableProfiling, "enable-profiling", false, "Enable pprof profiling via an HTTP endpoint")
	RunCmd.Flags().IntVarP(&profilePort, "profile-port", "", -1, "The port for the profile server to listen on")
	RunCmd.Flags().StringVarP(&logLevel, "log-level", "", "info", "The log verbosity. Valid values are: debug, info, warn, error, fatal, or panic")
	RunCmd.Flags().IntVarP(&maxConcurrency, "app-max-concurrency", "", -1, "The concurrency level of the application, otherwise is unlimited")
	RunCmd.Flags().StringVarP(&protocol, "app-protocol", "P", "http", "The protocol (gRPC or HTTP) Dapr uses to talk to the application")
	RunCmd.Flags().StringVarP(&componentsPath, "components-path", "d", defaultComponents, "The path for components directory")
	RunCmd.Flags().String("placement-host-address", "localhost", "The address of the placement service. Format is either <hostname> for default port or <hostname>:<port> for custom port")
	RunCmd.Flags().BoolVar(&appSSL, "app-ssl", false, "Enable https when Dapr invokes the application")
	RunCmd.Flags().IntVarP(&metricsPort, "metrics-port", "M", -1, "The port of metrics on dapr")
	RunCmd.Flags().BoolP("help", "h", false, "Print this help message")
	RunCmd.Flags().IntVarP(&maxRequestBodySize, "dapr-http-max-request-size", "", -1, "Max size of request body in MB")
	RunCmd.Flags().IntVarP(&readBufferSize, "dapr-http-read-buffer-size", "", -1, "HTTP header read buffer in KB")
	RunCmd.Flags().StringVarP(&unixDomainSocket, "unix-domain-socket", "u", "", "Path to a unix domain socket dir. If specified, Dapr API servers will use Unix Domain Sockets")
	RunCmd.Flags().BoolVar(&enableAppHealth, "enable-app-health-check", false, "Enable health checks for the application using the protocol defined with app-protocol")
	RunCmd.Flags().StringVar(&appHealthPath, "app-health-check-path", "", "Path used for health checks; HTTP only")
	RunCmd.Flags().IntVar(&appHealthInterval, "app-health-probe-interval", 0, "Interval to probe for the health of the app in seconds")
	RunCmd.Flags().IntVar(&appHealthTimeout, "app-health-probe-timeout", 0, "Timeout for app health probes in milliseconds")
	RunCmd.Flags().IntVar(&appHealthThreshold, "app-health-threshold", 0, "Number of consecutive failures for the app to be considered unhealthy")
	RunCmd.Flags().BoolVar(&enableAPILogging, "enable-api-logging", false, "Log API calls at INFO verbosity. Valid values are: true or false")
	RunCmd.Flags().StringVar(&apiListenAddresses, "dapr-listen-addresses", "", "Comma separated list of IP addresses that sidecar will listen to")
	RootCmd.AddCommand(RunCmd)
}<|MERGE_RESOLUTION|>--- conflicted
+++ resolved
@@ -55,13 +55,9 @@
 	appHealthTimeout   int
 	appHealthThreshold int
 	enableAPILogging   bool
-<<<<<<< HEAD
-
-	defaultConfig     string
-	defaultComponents string
-=======
+	defaultConfig      string
+	defaultComponents  string
 	apiListenAddresses string
->>>>>>> 544c1d78
 )
 
 const (
@@ -153,11 +149,8 @@
 			AppHealthThreshold: appHealthThreshold,
 			EnableAPILogging:   enableAPILogging,
 			InternalGRPCPort:   internalGRPCPort,
-<<<<<<< HEAD
 			DaprPathCmdFlag:    daprPath,
-=======
 			APIListenAddresses: apiListenAddresses,
->>>>>>> 544c1d78
 		})
 		if err != nil {
 			print.FailureStatusEvent(os.Stderr, err.Error())
