--- conflicted
+++ resolved
@@ -401,15 +401,11 @@
 	RunCmd.Flags().StringVarP(&logLevel, "log-level", "", "info", "The log verbosity. Valid values are: debug, info, warn, error, fatal, or panic")
 	RunCmd.Flags().IntVarP(&maxConcurrency, "app-max-concurrency", "", -1, "The concurrency level of the application, otherwise is unlimited")
 	RunCmd.Flags().StringVarP(&protocol, "app-protocol", "P", "http", "The protocol (gRPC or HTTP) Dapr uses to talk to the application")
-<<<<<<< HEAD
 	RunCmd.Flags().StringVarP(&componentsPath, "components-path", "d", defaultComponents, "The path for components directory")
-=======
-	RunCmd.Flags().StringVarP(&componentsPath, "components-path", "d", standalone.DefaultComponentsDirPath(), "The path for components directory")
 	RunCmd.Flags().StringVarP(&resourcesPath, "resources-path", "", "", "The path for resources directory")
 	// TODO: Remove below line once the flag is removed in the future releases.
 	// By marking this as deprecated, the flag will be hidden from the help menu, but will continue to work. It will show a warning message when used.
 	RunCmd.Flags().MarkDeprecated("components-path", "This flag is deprecated and will be removed in the future releases. Use \"resources-path\" flag instead")
->>>>>>> abe9680b
 	RunCmd.Flags().String("placement-host-address", "localhost", "The address of the placement service. Format is either <hostname> for default port or <hostname>:<port> for custom port")
 	RunCmd.Flags().BoolVar(&appSSL, "app-ssl", false, "Enable https when Dapr invokes the application")
 	RunCmd.Flags().IntVarP(&metricsPort, "metrics-port", "M", -1, "The port of metrics on dapr")
