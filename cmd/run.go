--- conflicted
+++ resolved
@@ -122,11 +122,8 @@
 			MetricsPort:        metricsPort,
 			MaxRequestBodySize: maxRequestBodySize,
 			UnixDomainSocket:   unixDomainSocket,
-<<<<<<< HEAD
 			InternalGRPCPort:   internalGrpcPort,
-=======
 			EnableAPILogging:   enableAPILogging,
->>>>>>> 4765d02e
 		})
 		if err != nil {
 			print.FailureStatusEvent(os.Stderr, err.Error())
