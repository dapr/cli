//go:build e2e
// +build e2e

/*
Copyright 2022 The Dapr Authors
Licensed under the Apache License, Version 2.0 (the "License");
you may not use this file except in compliance with the License.
You may obtain a copy of the License at
    http://www.apache.org/licenses/LICENSE-2.0
Unless required by applicable law or agreed to in writing, software
distributed under the License is distributed on an "AS IS" BASIS,
WITHOUT WARRANTIES OR CONDITIONS OF ANY KIND, either express or implied.
See the License for the specific language governing permissions and
limitations under the License.
*/

package standalone_test

import (
	"context"
	"os"
	"path/filepath"
	"runtime"
	"strings"
	"testing"

	"github.com/dapr/cli/tests/e2e/common"
	"github.com/dapr/cli/tests/e2e/spawn"
	"github.com/docker/docker/api/types"
	dockerClient "github.com/docker/docker/client"
	"github.com/stretchr/testify/assert"
	"github.com/stretchr/testify/require"
	"gopkg.in/yaml.v2"
)

func TestStandaloneInit(t *testing.T) {
	daprRuntimeVersion, daprDashboardVersion := common.GetVersionsFromEnv(t, false)

	t.Run("init with invalid private registry", func(t *testing.T) {
		if isSlimMode() {
			t.Skip("Skipping init with private registry test because of slim installation")
		}

		// Ensure a clean environment
		must(t, cmdUninstall, "failed to uninstall Dapr")
		args := []string{
			"--runtime-version", daprRuntimeVersion,
			"--image-registry", "smplregistry.io/owner",
		}
		output, err := cmdInit(args...)
		t.Log(output)
		require.Error(t, err, "init failed")
	})

	t.Run("init should error if both --from-dir and --image-registry are given", func(t *testing.T) {
		if isSlimMode() {
			t.Skip("Skipping init with --image-registry and --from-dir test because of slim installation")
		}

		// Ensure a clean environment
		must(t, cmdUninstall, "failed to uninstall Dapr")
		args := []string{
			"--runtime-version", daprRuntimeVersion,
			"--image-registry", "localhost:5000",
			"--from-dir", "./local-dir",
		}
		output, err := cmdInit(args...)
		require.Error(t, err, "expected error if both flags are given")
		require.Contains(t, output, "both --image-registry and --from-dir flags cannot be given at the same time")
	})

	t.Run("init should error out if container runtime is not valid", func(t *testing.T) {
		// Ensure a clean environment
		must(t, cmdUninstall, "failed to uninstall Dapr")
		args := []string{
			"--runtime-version", daprRuntimeVersion,
			"--container-runtime", "invalid",
		}
		output, err := cmdInit(args...)
		require.Error(t, err, "expected error if container runtime is invalid")
		require.Contains(t, output, "Invalid container runtime")
	})

	t.Run("init", func(t *testing.T) {
		// Ensure a clean environment
		must(t, cmdUninstall, "failed to uninstall Dapr")

		args := []string{
			"--runtime-version", daprRuntimeVersion,
		}
		output, err := cmdInit(args...)
		t.Log(output)
		require.NoError(t, err, "init failed")
		assert.Contains(t, output, "Success! Dapr is up and running.")

		homeDir, err := os.UserHomeDir()
		require.NoError(t, err, "failed to get user home directory")

		daprPath := filepath.Join(homeDir, ".dapr")
		require.DirExists(t, daprPath, "Directory %s does not exist", daprPath)

		verifyContainers(t, daprRuntimeVersion)
		verifyBinaries(t, daprPath, daprRuntimeVersion, daprDashboardVersion)
		verifyConfigs(t, daprPath)
	})

	t.Run("init with mariner images", func(t *testing.T) {
		// Ensure a clean environment
		must(t, cmdUninstall, "failed to uninstall Dapr")

		args := []string{
			"--runtime-version", daprRuntimeVersion,
			"--image-variant", "mariner",
		}
		output, err := cmdInit(args...)
		t.Log(output)
		require.NoError(t, err, "init failed")
		assert.Contains(t, output, "Success! Dapr is up and running.")

		homeDir, err := os.UserHomeDir()
		require.NoError(t, err, "failed to get user home directory")

		daprPath := filepath.Join(homeDir, ".dapr")
		require.DirExists(t, daprPath, "Directory %s does not exist", daprPath)

		verifyContainers(t, daprRuntimeVersion+"-mariner")
		verifyBinaries(t, daprPath, daprRuntimeVersion, daprDashboardVersion)
		verifyConfigs(t, daprPath)
	})

<<<<<<< HEAD
	t.Run("init with --dapr-path flag", func(t *testing.T) {
		// Ensure a clean environment
		must(t, cmdUninstall, "failed to uninstall Dapr")

		daprPath, err := os.MkdirTemp("", "dapr-e2e-init-with-flag-*")
		assert.NoError(t, err)
		defer os.RemoveAll(daprPath) // clean up

		output, err := cmdInit(daprRuntimeVersion, "--dapr-path", daprPath)
=======
	t.Run("init without runtime-version flag", func(t *testing.T) {
		// Ensure a clean environment
		must(t, cmdUninstall, "failed to uninstall Dapr")

		output, err := cmdInit()
>>>>>>> abe9680b
		t.Log(output)
		require.NoError(t, err, "init failed")
		assert.Contains(t, output, "Success! Dapr is up and running.")

<<<<<<< HEAD
		verifyContainers(t, daprRuntimeVersion)
		verifyBinaries(t, daprPath, daprRuntimeVersion, daprDashboardVersion)
		verifyConfigs(t, daprPath)
	})

	t.Run("init with DAPR_PATH env var", func(t *testing.T) {
		// Ensure a clean environment
		must(t, cmdUninstall, "failed to uninstall Dapr")

		daprPath, err := os.MkdirTemp("", "dapr-e2e-init-with-env-var-*")
		assert.NoError(t, err)
		defer os.RemoveAll(daprPath) // clean up

		os.Setenv("DAPR_PATH", daprPath)
		defer os.Unsetenv("DAPR_PATH")

		output, err := cmdInit(daprRuntimeVersion)
		t.Log(output)
		require.NoError(t, err, "init failed")
		assert.Contains(t, output, "Success! Dapr is up and running.")

		verifyContainers(t, daprRuntimeVersion)
		verifyBinaries(t, daprPath, daprRuntimeVersion, daprDashboardVersion)
		verifyConfigs(t, daprPath)
	})

	t.Run("init with --dapr-path flag and DAPR_PATH env var", func(t *testing.T) {
		// Ensure a clean environment
		must(t, cmdUninstall, "failed to uninstall Dapr")

		daprPath1, err := os.MkdirTemp("", "dapr-e2e-init-with-flag-and-env-1-*")
		assert.NoError(t, err)
		defer os.RemoveAll(daprPath1) // clean up
		daprPath2, err := os.MkdirTemp("", "dapr-e2e-init-with-flag-and-env-2-*")
		assert.NoError(t, err)
		defer os.RemoveAll(daprPath2) // clean up

		os.Setenv("DAPR_PATH", daprPath1)
		defer os.Unsetenv("DAPR_PATH")

		output, err := cmdInit(daprRuntimeVersion, "--dapr-path", daprPath2)
		t.Log(output)
		require.NoError(t, err, "init failed")
		assert.Contains(t, output, "Success! Dapr is up and running.")

		verifyContainers(t, daprRuntimeVersion)
		verifyBinaries(t, daprPath2, daprRuntimeVersion, daprDashboardVersion)
		verifyConfigs(t, daprPath2)
	})
=======
		homeDir, err := os.UserHomeDir()
		require.NoError(t, err, "failed to get user home directory")

		daprPath := filepath.Join(homeDir, ".dapr")
		require.DirExists(t, daprPath, "Directory %s does not exist", daprPath)

		latestDaprRuntimeVersion, latestDaprDashboardVersion := common.GetVersionsFromEnv(t, true)
		verifyContainers(t, latestDaprRuntimeVersion)
		verifyBinaries(t, daprPath, latestDaprRuntimeVersion, latestDaprDashboardVersion)
		verifyConfigs(t, daprPath)
	})
>>>>>>> abe9680b
}

// verifyContainers ensures that the correct containers are up and running.
// Note, in case of slim installation, the containers are not installed and
// this test is automatically skipped.
func verifyContainers(t *testing.T, daprRuntimeVersion string) {
	t.Run("verifyContainers", func(t *testing.T) {
		if isSlimMode() {
			t.Log("Skipping container verification because of slim installation")
			return
		}

		cli, err := dockerClient.NewClientWithOpts(dockerClient.FromEnv)
		require.NoError(t, err)

		containers, err := cli.ContainerList(context.Background(), types.ContainerListOptions{})
		require.NoError(t, err)

		daprContainers := map[string]string{
			"dapr_placement": daprRuntimeVersion,
			"dapr_zipkin":    "",
			"dapr_redis":     "",
		}

		for _, container := range containers {
			t.Logf("Found container: %v %s %s\n", container.Names, container.Image, container.State)
			if container.State != "running" {
				continue
			}
			name := strings.TrimPrefix(container.Names[0], "/")
			if expectedVersion, ok := daprContainers[name]; ok {
				if expectedVersion != "" {
					versionIndex := strings.LastIndex(container.Image, ":")
					if versionIndex == -1 {
						continue
					}
					version := container.Image[versionIndex+1:]
					if version != expectedVersion {
						continue
					}
				}

				delete(daprContainers, name)
			}
		}

		assert.Empty(t, daprContainers, "Missing containers: %v", daprContainers)
	})
}

// verifyBinaries ensures that the correct binaries are present in the correct path.
func verifyBinaries(t *testing.T, daprPath, runtimeVersion, dashboardVersion string) {
	binPath := filepath.Join(daprPath, "bin")
	require.DirExists(t, binPath, "Directory %s does not exist", binPath)

	binaries := map[string]string{
		"daprd":     runtimeVersion,
		"dashboard": dashboardVersion,
	}

	if isSlimMode() {
		binaries["placement"] = ""
	}

	for bin, version := range binaries {
		t.Run("verifyBinaries/"+bin, func(t *testing.T) {
			file := filepath.Join(binPath, bin)
			if runtime.GOOS == "windows" {
				file += ".exe"
			}
			require.FileExists(t, file, "File %s does not exist", file)

			if version != "" {
				output, err := spawn.Command(file, "--version")
				require.NoError(t, err, "failed to get version of %s", file)
				assert.Contains(t, output, version)
			}
		})
	}
}

// verifyConfigs ensures that the Dapr configuration and component YAMLs
// are present in the correct path and have the correct values.
func verifyConfigs(t *testing.T, daprPath string) {
	configSpec := map[interface{}]interface{}{}
	// tracing is not enabled in slim mode by default.
	if !isSlimMode() {
		configSpec = map[interface{}]interface{}{
			"tracing": map[interface{}]interface{}{
				"samplingRate": "1",
				"zipkin": map[interface{}]interface{}{
					"endpointAddress": "http://localhost:9411/api/v2/spans",
				},
			},
		}
	}

	configs := map[string]map[string]interface{}{
		"config.yaml": {
			"apiVersion": "dapr.io/v1alpha1",
			"kind":       "Configuration",
			"metadata": map[interface{}]interface{}{
				"name": "daprConfig",
			},
			"spec": configSpec,
		},
	}

	// The default components are not installed in slim mode.
	if !isSlimMode() {
		configs[filepath.Join("components", "statestore.yaml")] = map[string]interface{}{
			"apiVersion": "dapr.io/v1alpha1",
			"kind":       "Component",
			"metadata": map[interface{}]interface{}{
				"name": "statestore",
			},
			"spec": map[interface{}]interface{}{
				"type":    "state.redis",
				"version": "v1",
				"metadata": []interface{}{
					map[interface{}]interface{}{
						"name":  "redisHost",
						"value": "localhost:6379",
					},
					map[interface{}]interface{}{
						"name":  "redisPassword",
						"value": "",
					},
					map[interface{}]interface{}{
						"name":  "actorStateStore",
						"value": "true",
					},
				},
			},
		}
		configs[filepath.Join("components", "pubsub.yaml")] = map[string]interface{}{
			"apiVersion": "dapr.io/v1alpha1",
			"kind":       "Component",
			"metadata": map[interface{}]interface{}{
				"name": "pubsub",
			},
			"spec": map[interface{}]interface{}{
				"type":    "pubsub.redis",
				"version": "v1",
				"metadata": []interface{}{
					map[interface{}]interface{}{
						"name":  "redisHost",
						"value": "localhost:6379",
					},
					map[interface{}]interface{}{
						"name":  "redisPassword",
						"value": "",
					},
				},
			},
		}
	}

	for fileName, expected := range configs {
		t.Run("verifyConfigs/"+fileName, func(t *testing.T) {
			fullPath := filepath.Join(daprPath, fileName)
			bytes, err := os.ReadFile(fullPath)
			require.NoError(t, err, "failed to read file %s", fullPath)

			var actual map[string]interface{}
			err = yaml.Unmarshal(bytes, &actual)
			require.NoError(t, err, "failed to unmarshal file %s", fullPath)

			assert.Equal(t, expected, actual)
		})
	}
}<|MERGE_RESOLUTION|>--- conflicted
+++ resolved
@@ -128,7 +128,6 @@
 		verifyConfigs(t, daprPath)
 	})
 
-<<<<<<< HEAD
 	t.Run("init with --dapr-path flag", func(t *testing.T) {
 		// Ensure a clean environment
 		must(t, cmdUninstall, "failed to uninstall Dapr")
@@ -138,18 +137,10 @@
 		defer os.RemoveAll(daprPath) // clean up
 
 		output, err := cmdInit(daprRuntimeVersion, "--dapr-path", daprPath)
-=======
-	t.Run("init without runtime-version flag", func(t *testing.T) {
-		// Ensure a clean environment
-		must(t, cmdUninstall, "failed to uninstall Dapr")
-
-		output, err := cmdInit()
->>>>>>> abe9680b
-		t.Log(output)
-		require.NoError(t, err, "init failed")
-		assert.Contains(t, output, "Success! Dapr is up and running.")
-
-<<<<<<< HEAD
+		t.Log(output)
+		require.NoError(t, err, "init failed")
+		assert.Contains(t, output, "Success! Dapr is up and running.")
+
 		verifyContainers(t, daprRuntimeVersion)
 		verifyBinaries(t, daprPath, daprRuntimeVersion, daprDashboardVersion)
 		verifyConfigs(t, daprPath)
@@ -199,7 +190,16 @@
 		verifyBinaries(t, daprPath2, daprRuntimeVersion, daprDashboardVersion)
 		verifyConfigs(t, daprPath2)
 	})
-=======
+
+	t.Run("init without runtime-version flag", func(t *testing.T) {
+		// Ensure a clean environment
+		must(t, cmdUninstall, "failed to uninstall Dapr")
+
+		output, err := cmdInit()
+		t.Log(output)
+		require.NoError(t, err, "init failed")
+		assert.Contains(t, output, "Success! Dapr is up and running.")
+
 		homeDir, err := os.UserHomeDir()
 		require.NoError(t, err, "failed to get user home directory")
 
@@ -211,7 +211,6 @@
 		verifyBinaries(t, daprPath, latestDaprRuntimeVersion, latestDaprDashboardVersion)
 		verifyConfigs(t, daprPath)
 	})
->>>>>>> abe9680b
 }
 
 // verifyContainers ensures that the correct containers are up and running.
