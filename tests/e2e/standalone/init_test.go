--- conflicted
+++ resolved
@@ -147,25 +147,8 @@
 		require.NoError(t, err, "init failed")
 		assert.Contains(t, output, "Success! Dapr is up and running.")
 
-<<<<<<< HEAD
-		verifyContainers(t, daprRuntimeVersion)
-		verifyBinaries(t, daprPath, daprRuntimeVersion, daprDashboardVersion)
-		verifyConfigs(t, daprPath)
-	})
-
-	t.Run("init with DAPR_PATH env var", func(t *testing.T) {
-		// Ensure a clean environment
-		must(t, cmdUninstallAll, "failed to uninstall Dapr")
-
-		daprPath, err := os.MkdirTemp("", "dapr-e2e-init-with-env-var-*")
-		assert.NoError(t, err)
-		defer os.RemoveAll(daprPath) // clean up
-
-		t.Setenv("DAPR_PATH", daprPath)
-=======
 		homeDir, err := os.UserHomeDir()
 		require.NoError(t, err, "failed to get user home directory")
->>>>>>> a6f8c769
 
 		daprPath := filepath.Join(homeDir, ".dapr")
 		require.DirExists(t, daprPath, "Directory %s does not exist", daprPath)
@@ -178,40 +161,11 @@
 
 	t.Run("init without runtime-version flag with mariner images", func(t *testing.T) {
 		// Ensure a clean environment
-<<<<<<< HEAD
-		must(t, cmdUninstallAll, "failed to uninstall Dapr")
-
-		daprPath1, err := os.MkdirTemp("", "dapr-e2e-init-with-flag-and-env-1-*")
-		assert.NoError(t, err)
-		defer os.RemoveAll(daprPath1) // clean up
-		daprPath2, err := os.MkdirTemp("", "dapr-e2e-init-with-flag-and-env-2-*")
-		assert.NoError(t, err)
-		defer os.RemoveAll(daprPath2) // clean up
-
-		t.Setenv("DAPR_PATH", daprPath1)
-
-		output, err := cmdInit("--runtime-version", daprRuntimeVersion, "--dapr-path", daprPath2)
-		t.Log(output)
-		require.NoError(t, err, "init failed")
-		assert.Contains(t, output, "Success! Dapr is up and running.")
-
-		verifyContainers(t, daprRuntimeVersion)
-		verifyBinaries(t, daprPath2, daprRuntimeVersion, daprDashboardVersion)
-		verifyConfigs(t, daprPath2)
-	})
-
-	t.Run("init without runtime-version flag", func(t *testing.T) {
-		// Ensure a clean environment
-		must(t, cmdUninstallAll, "failed to uninstall Dapr")
-
-		output, err := cmdInit()
-=======
 		must(t, cmdUninstall, "failed to uninstall Dapr")
 		args := []string{
 			"--image-variant", "mariner",
 		}
 		output, err := cmdInit(args...)
->>>>>>> a6f8c769
 		t.Log(output)
 		require.NoError(t, err, "init failed")
 		assert.Contains(t, output, "Success! Dapr is up and running.")
