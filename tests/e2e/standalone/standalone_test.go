--- conflicted
+++ resolved
@@ -310,11 +310,7 @@
 func executeAgainstRunningDapr(t *testing.T, f func(), daprArgs ...string) {
 	daprPath := getDaprPath()
 
-<<<<<<< HEAD
-	cmd := exec.Command(daprPath, "run", "--app-id", "dapr_e2e_stop", "--", "bash", "-c", "sleep 60 ; exit 1")
-=======
 	cmd := exec.Command(daprPath, daprArgs...)
->>>>>>> 4c4ea93d
 	reader, _ := cmd.StdoutPipe()
 	scanner := bufio.NewScanner(reader)
 
