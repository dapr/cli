--- conflicted
+++ resolved
@@ -195,131 +195,4 @@
 		require.Contains(t, output, "-a, --app-id string", "expected usage to be printed")
 		require.Contains(t, output, "The id for your application, used for service discovery", "expected usage to be printed")
 	})
-<<<<<<< HEAD
-}
-
-func TestStandaloneRunNonDefaultDaprPath(t *testing.T) {
-	// Uninstall Dapr at the end of the test since it's being installed in a non-default location.
-	t.Cleanup(func() {
-		must(t, cmdUninstallAll, "failed to uninstall Dapr")
-	})
-
-	t.Run("run with flag", func(t *testing.T) {
-		// Ensure a clean environment
-		must(t, cmdUninstallAll, "failed to uninstall Dapr")
-
-		daprPath, err := os.MkdirTemp("", "dapr-e2e-run-with-flag-*")
-		assert.NoError(t, err)
-		defer os.RemoveAll(daprPath) // clean up
-
-		daprRuntimeVersion, _ := common.GetVersionsFromEnv(t, false)
-		output, err := cmdInit("--runtime-version", daprRuntimeVersion, "--dapr-path", daprPath)
-		t.Log(output)
-		require.NoError(t, err, "init failed")
-		assert.Contains(t, output, "Success! Dapr is up and running.")
-
-		args := []string{
-			"--dapr-path", daprPath,
-			"--app-id", "run_with_dapr_path_flag",
-			"--", "bash", "-c", "echo 'test'",
-		}
-
-		output, err = cmdRun("", args...)
-		t.Log(output)
-		require.NoError(t, err, "run failed")
-		assert.Contains(t, output, "Exited App successfully")
-		assert.Contains(t, output, "Exited Dapr successfully")
-
-		homeDir, err := os.UserHomeDir()
-		require.NoError(t, err, "failed to get user home directory")
-
-		defaultDaprPath := filepath.Join(homeDir, ".dapr")
-		assert.NoFileExists(t, defaultDaprPath)
-	})
-
-	t.Run("run with env var", func(t *testing.T) {
-		// Ensure a clean environment
-		must(t, cmdUninstallAll, "failed to uninstall Dapr")
-
-		daprPath, err := os.MkdirTemp("", "dapr-e2e-run-with-env-*")
-		assert.NoError(t, err)
-		defer os.RemoveAll(daprPath) // clean up
-
-		t.Setenv("DAPR_PATH", daprPath)
-
-		daprRuntimeVersion, _ := common.GetVersionsFromEnv(t, false)
-
-		output, err := cmdInit("--runtime-version", daprRuntimeVersion)
-		t.Log(output)
-		require.NoError(t, err, "init failed")
-		assert.Contains(t, output, "Success! Dapr is up and running.")
-
-		args := []string{
-			"--app-id", "run_with_dapr_path_flag",
-			"--", "bash", "-c", "echo 'test'",
-		}
-
-		output, err = cmdRun("", args...)
-		t.Log(output)
-		require.NoError(t, err, "run failed")
-		assert.Contains(t, output, "Exited App successfully")
-		assert.Contains(t, output, "Exited Dapr successfully")
-
-		homeDir, err := os.UserHomeDir()
-		require.NoError(t, err, "failed to get user home directory")
-
-		defaultDaprPath := filepath.Join(homeDir, ".dapr")
-		assert.NoFileExists(t, defaultDaprPath)
-	})
-
-	t.Run("run with both flag and env var", func(t *testing.T) {
-		// Ensure a clean environment
-		must(t, cmdUninstallAll, "failed to uninstall Dapr")
-
-		daprPathForEnv, err := os.MkdirTemp("", "dapr-e2e-run-with-envflag-1-*")
-		assert.NoError(t, err)
-		defer os.RemoveAll(daprPathForEnv) // clean up
-
-		daprPathForFlag, err := os.MkdirTemp("", "dapr-e2e-run-with-envflag-2-*")
-		assert.NoError(t, err)
-		defer os.RemoveAll(daprPathForFlag) // clean up
-
-		t.Setenv("DAPR_PATH", daprPathForEnv)
-
-		daprRuntimeVersion, _ := common.GetVersionsFromEnv(t, false)
-
-		output, err := cmdInit("--runtime-version", daprRuntimeVersion, "--dapr-path", daprPathForFlag)
-		t.Log(output)
-		require.NoError(t, err, "init failed")
-		assert.Contains(t, output, "Success! Dapr is up and running.")
-
-		args := []string{
-			"--dapr-path", daprPathForFlag,
-			"--app-id", "run_with_dapr_path_flag",
-			"--", "bash", "-c", "echo 'test'",
-		}
-
-		flagDaprdBinPath := filepath.Join(daprPathForFlag, "bin", "daprd")
-		if runtime.GOOS == "windows" {
-			flagDaprdBinPath += ".exe"
-		}
-		assert.FileExists(t, flagDaprdBinPath)
-
-		output, err = cmdRun("", args...)
-		t.Log(output)
-		require.NoError(t, err, "run failed")
-		assert.Contains(t, output, "Exited App successfully")
-		assert.Contains(t, output, "Exited Dapr successfully")
-
-		homeDir, err := os.UserHomeDir()
-		require.NoError(t, err, "failed to get user home directory")
-
-		defaultDaprPath := filepath.Join(homeDir, ".dapr")
-		assert.NoFileExists(t, defaultDaprPath)
-
-		envDaprBinPath := filepath.Join(daprPathForEnv, "bin")
-		assert.NoFileExists(t, envDaprBinPath)
-	})
-=======
->>>>>>> a6f8c769
 }