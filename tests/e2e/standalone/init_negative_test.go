//go:build e2e && !template
// +build e2e,!template

/*
Copyright 2022 The Dapr Authors
Licensed under the Apache License, Version 2.0 (the "License");
you may not use this file except in compliance with the License.
You may obtain a copy of the License at
    http://www.apache.org/licenses/LICENSE-2.0
Unless required by applicable law or agreed to in writing, software
distributed under the License is distributed on an "AS IS" BASIS,
WITHOUT WARRANTIES OR CONDITIONS OF ANY KIND, either express or implied.
See the License for the specific language governing permissions and
limitations under the License.
*/

package standalone_test

import (
	"os"
	"path/filepath"
	"runtime"
	"testing"

	"github.com/stretchr/testify/require"
)

func TestStandaloneInitNegatives(t *testing.T) {
	// Ensure a clean environment
	must(t, cmdUninstallAll, "failed to uninstall Dapr")

	homeDir, err := os.UserHomeDir()
	require.NoError(t, err, "expected no error on querying for os home dir")

	t.Run("run without install", func(t *testing.T) {
		t.Parallel()
		output, err := cmdRun("")
		require.Error(t, err, "expected error status on run without install")
		path := filepath.Join(homeDir, ".dapr", "components")
		if runtime.GOOS == "windows" {
			require.Contains(t, output, path+": The system cannot find the path specified")
		} else {
			require.Contains(t, output, path+": no such file or directory", "expected output to contain message")
		}
	})

	t.Run("list without install", func(t *testing.T) {
		t.Parallel()
		output, err := cmdList("")
		require.NoError(t, err, "expected no error status on list without install")
		require.Equal(t, "No Dapr instances found.\n", output)
	})

	t.Run("stop without install", func(t *testing.T) {
		t.Parallel()
		output, err := cmdStopWithAppID("test")
		require.NoError(t, err, "expected no error on stop without install")
		require.Contains(t, output, "failed to stop app id test: couldn't find app id test", "expected output to match")
	})

	t.Run("uninstall without install", func(t *testing.T) {
<<<<<<< HEAD
		output, err := cmdUninstallAll()
=======
		t.Parallel()
		output, err := cmdUninstall()
>>>>>>> a6f8c769
		require.NoError(t, err, "expected no error on uninstall without install")
		require.Contains(t, output, "Removing Dapr from your machine...", "expected output to contain message")
		path := filepath.Join(homeDir, ".dapr", "bin")
		require.Contains(t, output, "WARNING: "+path+" does not exist", "expected output to contain message")
		if !isSlimMode() {
			require.Contains(t, output, "WARNING: dapr_placement container does not exist", "expected output to contain message")
			require.Contains(t, output, "WARNING: dapr_redis container does not exist", "expected output to contain message")
			require.Contains(t, output, "WARNING: dapr_zipkin container does not exist", "expected output to contain message")
		}
		path = filepath.Join(homeDir, ".dapr")
		require.Contains(t, output, "WARNING: "+path+" does not exist", "expected output to contain message")
		require.Contains(t, output, "Dapr has been removed successfully")
	})
}<|MERGE_RESOLUTION|>--- conflicted
+++ resolved
@@ -59,12 +59,8 @@
 	})
 
 	t.Run("uninstall without install", func(t *testing.T) {
-<<<<<<< HEAD
+		t.Parallel()
 		output, err := cmdUninstallAll()
-=======
-		t.Parallel()
-		output, err := cmdUninstall()
->>>>>>> a6f8c769
 		require.NoError(t, err, "expected no error on uninstall without install")
 		require.Contains(t, output, "Removing Dapr from your machine...", "expected output to contain message")
 		path := filepath.Join(homeDir, ".dapr", "bin")
