//go:build e2e
// +build e2e

/*
Copyright 2022 The Dapr Authors
Licensed under the Apache License, Version 2.0 (the "License");
you may not use this file except in compliance with the License.
You may obtain a copy of the License at
    http://www.apache.org/licenses/LICENSE-2.0
Unless required by applicable law or agreed to in writing, software
distributed under the License is distributed on an "AS IS" BASIS,
WITHOUT WARRANTIES OR CONDITIONS OF ANY KIND, either express or implied.
See the License for the specific language governing permissions and
limitations under the License.
*/

package standalone_test

import (
	"bufio"
	"os"
	"os/exec"
	"path/filepath"
	"runtime"
	"strings"
	"testing"

	"github.com/stretchr/testify/assert"
	"github.com/stretchr/testify/require"

	"github.com/dapr/cli/tests/e2e/common"
)

// getSocketCases return different unix socket paths for testing across Dapr commands.
// If the tests are being run on Windows, it returns an empty array.
func getSocketCases() []string {
	if runtime.GOOS == "windows" {
		return []string{""}
	} else {
		return []string{"", "/tmp"}
	}
}

// must is a helper function that executes a function and expects it to succeed.
func must(t *testing.T, f func(args ...string) (string, error), message string, fArgs ...string) {
	_, err := f(fArgs...)
	require.NoError(t, err, message)
}

// checkAndWriteFile writes content to file if it does not exist.
func checkAndWriteFile(filePath string, b []byte) error {
	_, err := os.Stat(filePath)
	if os.IsNotExist(err) {
		// #nosec G306
		if err = os.WriteFile(filePath, b, 0o644); err != nil {
			return err
		}
	}
	return nil
}

// isSlimMode returns true if DAPR_E2E_INIT_SLIM is set to true.
func isSlimMode() bool {
	return os.Getenv("DAPR_E2E_INIT_SLIM") == "true"
}

// createSlimComponents creates default state store and pubsub components in path.
func createSlimComponents(path string) error {
	components := map[string]string{
		"pubsub.yaml": `apiVersion: dapr.io/v1alpha1
kind: Component
metadata:
    name: pubsub
spec:
    type: pubsub.in-memory
    version: v1
    metadata: []`,
		"statestore.yaml": `apiVersion: dapr.io/v1alpha1
kind: Component
metadata:
    name: statestore
spec:
    type: state.in-memory
    version: v1
    metadata: []`,
	}

	for fileName, content := range components {
		fullPath := filepath.Join(path, fileName)
		if err := checkAndWriteFile(fullPath, []byte(content)); err != nil {
			return err
		}
	}

	return nil
}

// executeAgainstRunningDapr runs a function against a running Dapr instance.
// If Dapr or the App throws an error, the test is marked as failed.
func executeAgainstRunningDapr(t *testing.T, f func(), daprArgs ...string) {
	daprPath := common.GetDaprPath()

	cmd := exec.Command(daprPath, daprArgs...)
	reader, _ := cmd.StdoutPipe()
	scanner := bufio.NewScanner(reader)

	cmd.Start()

	daprOutput := ""
	for scanner.Scan() {
		outputChunk := scanner.Text()
		t.Log(outputChunk)
		if strings.Contains(outputChunk, "You're up and running!") {
			f()
		}
		daprOutput += outputChunk
	}

	err := cmd.Wait()
	require.NoError(t, err, "dapr didn't exit cleanly")
	assert.NotContains(t, daprOutput, "The App process exited with error code: exit status", "Stop command should have been called before the app had a chance to exit")
	assert.Contains(t, daprOutput, "Exited Dapr successfully")
}

// ensureDaprInstallation ensures that Dapr is installed.
// If Dapr is not installed, a new installation is attempted.
func ensureDaprInstallation(t *testing.T) {
	daprRuntimeVersion, _ := common.GetVersionsFromEnv(t, false)
	homeDir, err := os.UserHomeDir()
	require.NoError(t, err, "failed to get user home directory")

	daprPath := filepath.Join(homeDir, ".dapr")
	_, err = os.Stat(daprPath)
	if os.IsNotExist(err) {
<<<<<<< HEAD
		output, err := cmdInit(daprRuntimeVersion)
		if err != nil {
			// Ensure a clean environment
			must(t, cmdUninstall, "failed to uninstall Dapr")
			output, err = cmdInit(daprRuntimeVersion)
		}
		require.NoError(t, err, "failed to install dapr:%v", output)
=======
		args := []string{
			"--runtime-version", daprRuntimeVersion,
		}
		_, err = cmdInit(args...)
		require.NoError(t, err, "failed to install dapr")
>>>>>>> abe9680b
	} else if err != nil {
		// Some other error occurred.
		require.NoError(t, err, "failed to stat dapr installation")
	}

	// Slim mode does not have any components by default.
	// Install the components required by the tests.
	if isSlimMode() {
		err = createSlimComponents(filepath.Join(daprPath, "components"))
		require.NoError(t, err, "failed to create components")
	}
}

func containerRuntime() string {
	if daprContainerRuntime, ok := os.LookupEnv("CONTAINER_RUNTIME"); ok {
		return daprContainerRuntime
	}
	return ""
}<|MERGE_RESOLUTION|>--- conflicted
+++ resolved
@@ -132,21 +132,16 @@
 	daprPath := filepath.Join(homeDir, ".dapr")
 	_, err = os.Stat(daprPath)
 	if os.IsNotExist(err) {
-<<<<<<< HEAD
-		output, err := cmdInit(daprRuntimeVersion)
+		args := []string{
+			"--runtime-version", daprRuntimeVersion,
+		}
+		output, err := cmdInit(args...)
 		if err != nil {
 			// Ensure a clean environment
 			must(t, cmdUninstall, "failed to uninstall Dapr")
 			output, err = cmdInit(daprRuntimeVersion)
 		}
 		require.NoError(t, err, "failed to install dapr:%v", output)
-=======
-		args := []string{
-			"--runtime-version", daprRuntimeVersion,
-		}
-		_, err = cmdInit(args...)
-		require.NoError(t, err, "failed to install dapr")
->>>>>>> abe9680b
 	} else if err != nil {
 		// Some other error occurred.
 		require.NoError(t, err, "failed to stat dapr installation")
