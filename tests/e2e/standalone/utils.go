//go:build e2e || template
// +build e2e template

/*
Copyright 2022 The Dapr Authors
Licensed under the Apache License, Version 2.0 (the "License");
you may not use this file except in compliance with the License.
You may obtain a copy of the License at
    http://www.apache.org/licenses/LICENSE-2.0
Unless required by applicable law or agreed to in writing, software
distributed under the License is distributed on an "AS IS" BASIS,
WITHOUT WARRANTIES OR CONDITIONS OF ANY KIND, either express or implied.
See the License for the specific language governing permissions and
limitations under the License.
*/

package standalone_test

import (
	"bufio"
	"os"
	"os/exec"
	"path/filepath"
	"runtime"
	"strings"
	"testing"

	"github.com/stretchr/testify/assert"
	"github.com/stretchr/testify/require"

	"github.com/dapr/cli/tests/e2e/common"
	"github.com/dapr/cli/tests/e2e/spawn"
	"github.com/dapr/cli/utils"
)

// getSocketCases return different unix socket paths for testing across Dapr commands.
// If the tests are being run on Windows, it returns an empty array.
func getSocketCases() []string {
	if runtime.GOOS == "windows" {
		return []string{""}
	} else {
		return []string{"", "/tmp"}
	}
}

// must is a helper function that executes a function and expects it to succeed.
func must(t *testing.T, f func(args ...string) (string, error), message string, fArgs ...string) {
	_, err := f(fArgs...)
	require.NoError(t, err, message)
}

// checkAndWriteFile writes content to file if it does not exist.
func checkAndWriteFile(filePath string, b []byte) error {
	_, err := os.Stat(filePath)
	if os.IsNotExist(err) {
		// #nosec G306
		if err = os.WriteFile(filePath, b, 0o644); err != nil {
			return err
		}
	}
	return nil
}

// isSlimMode returns true if DAPR_E2E_INIT_SLIM is set to true.
func isSlimMode() bool {
	return os.Getenv("DAPR_E2E_INIT_SLIM") == "true"
}

// createSlimComponents creates default state store and pubsub components in path.
func createSlimComponents(path string) error {
	components := map[string]string{
		"pubsub.yaml": `apiVersion: dapr.io/v1alpha1
kind: Component
metadata:
    name: pubsub
spec:
    type: pubsub.in-memory
    version: v1
    metadata: []`,
		"statestore.yaml": `apiVersion: dapr.io/v1alpha1
kind: Component
metadata:
    name: statestore
spec:
    type: state.in-memory
    version: v1
    metadata: []`,
	}

	for fileName, content := range components {
		fullPath := filepath.Join(path, fileName)
		if err := checkAndWriteFile(fullPath, []byte(content)); err != nil {
			return err
		}
	}

	return nil
}

// executeAgainstRunningDapr runs a function against a running Dapr instance.
// If Dapr or the App throws an error, the test is marked as failed.
func executeAgainstRunningDapr(t *testing.T, f func(), daprArgs ...string) {
	daprPath := common.GetDaprPath()

	cmd := exec.Command(daprPath, daprArgs...)
	reader, _ := cmd.StdoutPipe()
	scanner := bufio.NewScanner(reader)

	cmd.Start()

	daprOutput := ""
	for scanner.Scan() {
		outputChunk := scanner.Text()
		t.Log(outputChunk)
		if strings.Contains(outputChunk, "You're up and running!") {
			f()
		}
		daprOutput += outputChunk
	}

	err := cmd.Wait()
	require.NoError(t, err, "dapr didn't exit cleanly")
	assert.NotContains(t, daprOutput, "The App process exited with error code: exit status", "Stop command should have been called before the app had a chance to exit")
	assert.Contains(t, daprOutput, "Exited Dapr successfully")
}

// ensureDaprInstallation ensures that Dapr is installed.
// If Dapr is not installed, a new installation is attempted.
func ensureDaprInstallation(t *testing.T) {
<<<<<<< HEAD
=======
	daprRuntimeVersion, daprDashboardVersion := common.GetVersionsFromEnv(t, false)
>>>>>>> a6f8c769
	homeDir, err := os.UserHomeDir()
	require.NoError(t, err, "failed to get user home directory")

	daprPath := filepath.Join(homeDir, ".dapr")
<<<<<<< HEAD
	if _, err = os.Stat(daprPath); err != nil {
		if os.IsNotExist(err) {
			installDapr(t)
		} else {
			// Some other error occurred.
			require.NoError(t, err, "failed to stat dapr installation")
=======
	_, err = os.Stat(daprPath)
	if os.IsNotExist(err) {
		args := []string{
			"--runtime-version", daprRuntimeVersion,
			"--dashboard-version", daprDashboardVersion,
>>>>>>> a6f8c769
		}
	}
	daprBinPath := filepath.Join(daprPath, "bin")
	if _, err = os.Stat(daprBinPath); err != nil {
		if os.IsNotExist(err) {
			installDapr(t)
		} else {
			// Some other error occurred.
			require.NoError(t, err, "failed to stat dapr installation")
		}
	}
	// Slim mode does not have any resources by default.
	// Install the resources required by the tests.
	if isSlimMode() {
		err = createSlimComponents(filepath.Join(daprPath, utils.DefaultResourcesDirName))
		require.NoError(t, err, "failed to create resources directory for slim mode")
	}
}

func containerRuntime() string {
	if daprContainerRuntime, ok := os.LookupEnv("CONTAINER_RUNTIME"); ok {
		return daprContainerRuntime
	}
	return ""
}

func installDapr(t *testing.T) {
	daprRuntimeVersion, _ := common.GetVersionsFromEnv(t, false)
	args := []string{
		"--runtime-version", daprRuntimeVersion,
	}
	output, err := cmdInit(args...)
	require.NoError(t, err, "failed to install dapr:%v", output)
}

func uninstallDapr(uninstallArgs ...string) (string, error) {
	daprContainerRuntime := containerRuntime()

	// Add --container-runtime flag only if daprContainerRuntime is not empty, or overridden via args.
	// This is only valid for non-slim mode.
	if !isSlimMode() && daprContainerRuntime != "" && !utils.Contains(uninstallArgs, "--container-runtime") {
		uninstallArgs = append(uninstallArgs, "--container-runtime", daprContainerRuntime)
	}
	return spawn.Command(common.GetDaprPath(), uninstallArgs...)
}<|MERGE_RESOLUTION|>--- conflicted
+++ resolved
@@ -127,28 +127,16 @@
 // ensureDaprInstallation ensures that Dapr is installed.
 // If Dapr is not installed, a new installation is attempted.
 func ensureDaprInstallation(t *testing.T) {
-<<<<<<< HEAD
-=======
-	daprRuntimeVersion, daprDashboardVersion := common.GetVersionsFromEnv(t, false)
->>>>>>> a6f8c769
 	homeDir, err := os.UserHomeDir()
 	require.NoError(t, err, "failed to get user home directory")
 
 	daprPath := filepath.Join(homeDir, ".dapr")
-<<<<<<< HEAD
 	if _, err = os.Stat(daprPath); err != nil {
 		if os.IsNotExist(err) {
 			installDapr(t)
 		} else {
 			// Some other error occurred.
 			require.NoError(t, err, "failed to stat dapr installation")
-=======
-	_, err = os.Stat(daprPath)
-	if os.IsNotExist(err) {
-		args := []string{
-			"--runtime-version", daprRuntimeVersion,
-			"--dashboard-version", daprDashboardVersion,
->>>>>>> a6f8c769
 		}
 	}
 	daprBinPath := filepath.Join(daprPath, "bin")
@@ -176,9 +164,10 @@
 }
 
 func installDapr(t *testing.T) {
-	daprRuntimeVersion, _ := common.GetVersionsFromEnv(t, false)
+	daprRuntimeVersion, daprDashboardVersion := common.GetVersionsFromEnv(t, false)
 	args := []string{
 		"--runtime-version", daprRuntimeVersion,
+		"--dashboard-version", daprDashboardVersion,
 	}
 	output, err := cmdInit(args...)
 	require.NoError(t, err, "failed to install dapr:%v", output)
