//go:build e2e
// +build e2e

/*
Copyright 2022 The Dapr Authors
Licensed under the Apache License, Version 2.0 (the "License");
you may not use this file except in compliance with the License.
You may obtain a copy of the License at
    http://www.apache.org/licenses/LICENSE-2.0
Unless required by applicable law or agreed to in writing, software
distributed under the License is distributed on an "AS IS" BASIS,
WITHOUT WARRANTIES OR CONDITIONS OF ANY KIND, either express or implied.
See the License for the specific language governing permissions and
limitations under the License.
*/

package standalone_test

import (
	"bufio"
	"os"
	"os/exec"
	"path/filepath"
	"runtime"
	"strings"
	"testing"

	"github.com/stretchr/testify/assert"
	"github.com/stretchr/testify/require"

	"github.com/dapr/cli/tests/e2e/common"
	"github.com/dapr/cli/tests/e2e/spawn"
	"github.com/dapr/cli/utils"
)

// getSocketCases return different unix socket paths for testing across Dapr commands.
// If the tests are being run on Windows, it returns an empty array.
func getSocketCases() []string {
	if runtime.GOOS == "windows" {
		return []string{""}
	} else {
		return []string{"", "/tmp"}
	}
}

// must is a helper function that executes a function and expects it to succeed.
func must(t *testing.T, f func(args ...string) (string, error), message string, fArgs ...string) {
	_, err := f(fArgs...)
	require.NoError(t, err, message)
}

// checkAndWriteFile writes content to file if it does not exist.
func checkAndWriteFile(filePath string, b []byte) error {
	_, err := os.Stat(filePath)
	if os.IsNotExist(err) {
		// #nosec G306
		if err = os.WriteFile(filePath, b, 0o644); err != nil {
			return err
		}
	}
	return nil
}

// isSlimMode returns true if DAPR_E2E_INIT_SLIM is set to true.
func isSlimMode() bool {
	return os.Getenv("DAPR_E2E_INIT_SLIM") == "true"
}

// createSlimComponents creates default state store and pubsub components in path.
func createSlimComponents(path string) error {
	components := map[string]string{
		"pubsub.yaml": `apiVersion: dapr.io/v1alpha1
kind: Component
metadata:
    name: pubsub
spec:
    type: pubsub.in-memory
    version: v1
    metadata: []`,
		"statestore.yaml": `apiVersion: dapr.io/v1alpha1
kind: Component
metadata:
    name: statestore
spec:
    type: state.in-memory
    version: v1
    metadata: []`,
	}

	for fileName, content := range components {
		fullPath := filepath.Join(path, fileName)
		if err := checkAndWriteFile(fullPath, []byte(content)); err != nil {
			return err
		}
	}

	return nil
}

// executeAgainstRunningDapr runs a function against a running Dapr instance.
// If Dapr or the App throws an error, the test is marked as failed.
func executeAgainstRunningDapr(t *testing.T, f func(), daprArgs ...string) {
	daprPath := common.GetDaprPath()

	cmd := exec.Command(daprPath, daprArgs...)
	reader, _ := cmd.StdoutPipe()
	scanner := bufio.NewScanner(reader)

	cmd.Start()

	daprOutput := ""
	for scanner.Scan() {
		outputChunk := scanner.Text()
		t.Log(outputChunk)
		if strings.Contains(outputChunk, "You're up and running!") {
			f()
		}
		daprOutput += outputChunk
	}

	err := cmd.Wait()
	require.NoError(t, err, "dapr didn't exit cleanly")
	assert.NotContains(t, daprOutput, "The App process exited with error code: exit status", "Stop command should have been called before the app had a chance to exit")
	assert.Contains(t, daprOutput, "Exited Dapr successfully")
}

// ensureDaprInstallation ensures that Dapr is installed.
// If Dapr is not installed, a new installation is attempted.
func ensureDaprInstallation(t *testing.T) {
	homeDir, err := os.UserHomeDir()
	require.NoError(t, err, "failed to get user home directory")

	daprPath := filepath.Join(homeDir, ".dapr")
	if _, err = os.Stat(daprPath); err != nil {
		if os.IsNotExist(err) {
			installDapr(t)
		} else {
			// Some other error occurred.
			require.NoError(t, err, "failed to stat dapr installation")
		}
<<<<<<< HEAD
=======
		output, err := cmdInit(args...)
		require.NoError(t, err, "failed to install dapr:%v", output)
	} else if err != nil {
		// Some other error occurred.
		require.NoError(t, err, "failed to stat dapr installation")
>>>>>>> c1f9627e
	}
	daprBinPath := filepath.Join(daprPath, "bin")
	if _, err = os.Stat(daprBinPath); err != nil {
		if os.IsNotExist(err) {
			installDapr(t)
		} else {
			// Some other error occurred.
			require.NoError(t, err, "failed to stat dapr installation")
		}
	}
	// Slim mode does not have any resources by default.
	// Install the resources required by the tests.
	if isSlimMode() {
		err = createSlimComponents(filepath.Join(daprPath, utils.DefaultResourcesDirName))
		require.NoError(t, err, "failed to create resources directory for slim mode")
	}
}

func containerRuntime() string {
	if daprContainerRuntime, ok := os.LookupEnv("CONTAINER_RUNTIME"); ok {
		return daprContainerRuntime
	}
	return ""
}

func installDapr(t *testing.T) {
	daprRuntimeVersion, _ := common.GetVersionsFromEnv(t, false)
	args := []string{
		"--runtime-version", daprRuntimeVersion,
	}
	_, err := cmdInit(args...)
	require.NoError(t, err, "failed to install dapr")
}

func uninstallDapr(uninstallArgs ...string) (string, error) {
	daprContainerRuntime := containerRuntime()

	// Add --container-runtime flag only if daprContainerRuntime is not empty, or overridden via args.
	// This is only valid for non-slim mode.
	if !isSlimMode() && daprContainerRuntime != "" && !utils.Contains(uninstallArgs, "--container-runtime") {
		uninstallArgs = append(uninstallArgs, "--container-runtime", daprContainerRuntime)
	}
	return spawn.Command(common.GetDaprPath(), uninstallArgs...)
}<|MERGE_RESOLUTION|>--- conflicted
+++ resolved
@@ -138,14 +138,6 @@
 			// Some other error occurred.
 			require.NoError(t, err, "failed to stat dapr installation")
 		}
-<<<<<<< HEAD
-=======
-		output, err := cmdInit(args...)
-		require.NoError(t, err, "failed to install dapr:%v", output)
-	} else if err != nil {
-		// Some other error occurred.
-		require.NoError(t, err, "failed to stat dapr installation")
->>>>>>> c1f9627e
 	}
 	daprBinPath := filepath.Join(daprPath, "bin")
 	if _, err = os.Stat(daprBinPath); err != nil {
@@ -176,8 +168,8 @@
 	args := []string{
 		"--runtime-version", daprRuntimeVersion,
 	}
-	_, err := cmdInit(args...)
-	require.NoError(t, err, "failed to install dapr")
+	output, err := cmdInit(args...)
+	require.NoError(t, err, "failed to install dapr:%v", output)
 }
 
 func uninstallDapr(uninstallArgs ...string) (string, error) {
