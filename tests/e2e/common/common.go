// ------------------------------------------------------------
// Copyright (c) Microsoft Corporation and Dapr Contributors.
// Licensed under the MIT License.
// ------------------------------------------------------------

package common

import (
	"context"
	"fmt"
	"os"
	"path/filepath"
	"runtime"
	"strings"
	"testing"
	"time"

	"github.com/stretchr/testify/assert"
	"github.com/stretchr/testify/require"
	core_v1 "k8s.io/api/core/v1"
	apiextensionsclient "k8s.io/apiextensions-apiserver/pkg/client/clientset/clientset"
	v1 "k8s.io/apimachinery/pkg/apis/meta/v1"

	"github.com/dapr/cli/tests/e2e/spawn"

	k8s "k8s.io/client-go/kubernetes"

	"k8s.io/client-go/rest"
	"k8s.io/client-go/tools/clientcmd"
)

type Resource int

const (
	CustomResourceDefs Resource = iota
	ClusterRoles
	ClusterRoleBindings
)

const DaprTestNamespace = "dapr-cli-tests"

type VersionDetails struct {
	RuntimeVersion      string
	DashboardVersion    string
	CustomResourceDefs  []string
	ClusterRoles        []string
	ClusterRoleBindings []string
}
type TestOptions struct {
	HAEnabled             bool
	MTLSEnabled           bool
	ApplyComponentChanges bool
	CheckResourceExists   map[Resource]bool
	UninstallAll          bool
}

type TestCase struct {
	Name     string
	Callable func(*testing.T)
}

//nolint
func UpgradeTest(details VersionDetails) func(t *testing.T) {
	return func(t *testing.T) {
		daprPath := getDaprPath()
		args := []string{
			"upgrade", "-k",
			"--runtime-version", details.RuntimeVersion,
			"--log-as-json"}
		output, err := spawn.Command(daprPath, args...)
		t.Log(output)
		require.NoError(t, err, "upgrade failed")

		done := make(chan struct{})
		podsRunning := make(chan struct{})

		go waitAllPodsRunning(t, DaprTestNamespace, done, podsRunning)
		select {
		case <-podsRunning:
			t.Logf("verified all pods running in namespace %s are running after upgrade", DaprTestNamespace)
		case <-time.After(2 * time.Minute):
			done <- struct{}{}
			t.Logf("timeout verifying all pods running in namespace %s", DaprTestNamespace)
			t.FailNow()
		}

		validatePodsOnInstallUpgrade(t, details)
	}
}

func EnsureUninstall(all bool) (string, error) {
	daprPath := getDaprPath()
<<<<<<< HEAD
	return spawn.Command(daprPath, //nolint
		"uninstall", "-k",
=======

	var _command [10]string
	command := append(_command[0:], "uninstall", "-k")

	if all {
		command = append(command, "--all")
	}

	command = append(command,
>>>>>>> 5875b581
		"-n", DaprTestNamespace,
		"--log-as-json")

	return spawn.Command(daprPath, command...)
}

//nolint
func DeleteCRD(crds []string) func(*testing.T) {
	return func(t *testing.T) {
		for _, crd := range crds {
			output, err := spawn.Command("kubectl", "delete", "crd", crd)
			if err != nil {
				// CRD already deleted and not found
				require.Contains(t, output, "Error from server (NotFound)")
				continue
			} else {
				require.NoErrorf(t, err, "expected no error on deleting crd %s", crd)
			}
			require.Equal(t, fmt.Sprintf("customresourcedefinition.apiextensions.k8s.io \"%s\" deleted\n", crd), output, "expected output to match")
		}
	}
}

// Get Test Cases

func GetTestsOnInstall(details VersionDetails, opts TestOptions) []TestCase {
	return []TestCase{
		{"install " + details.RuntimeVersion, installTest(details, opts)},
		{"crds exist " + details.RuntimeVersion, CRDTest(details, opts)},
		{"clusterroles exist " + details.RuntimeVersion, ClusterRolesTest(details, opts)},
		{"clusterrolebindings exist " + details.RuntimeVersion, ClusterRoleBindingsTest(details, opts)},
		{"apply and check components exist " + details.RuntimeVersion, ComponentsTestOnInstallUpgrade(opts)},
		{"check mtls " + details.RuntimeVersion, MTLSTestOnInstallUpgrade(opts)},
		{"status check " + details.RuntimeVersion, StatusTestOnInstallUpgrade(details, opts)},
	}
}

func GetTestsOnUninstall(details VersionDetails, opts TestOptions) []TestCase {
	return []TestCase{
		{"uninstall " + details.RuntimeVersion, uninstallTest(opts.UninstallAll)}, // waits for pod deletion
		{"crds exist on uninstall " + details.RuntimeVersion, CRDTest(details, opts)},
		{"clusterroles not exist " + details.RuntimeVersion, ClusterRolesTest(details, opts)},
		{"clusterrolebindings not exist " + details.RuntimeVersion, ClusterRoleBindingsTest(details, opts)},
		{"check components exist on uninstall " + details.RuntimeVersion, componentsTestOnUninstall(opts.UninstallAll)},
		{"check mtls error " + details.RuntimeVersion, uninstallMTLSTest()},
		{"check status error " + details.RuntimeVersion, statusTestOnUninstall()},
	}
}

//nolint
func MTLSTestOnInstallUpgrade(opts TestOptions) func(t *testing.T) {
	return func(t *testing.T) {
		daprPath := getDaprPath()
		output, err := spawn.Command(daprPath, "mtls", "-k")
		require.NoError(t, err, "expected no error on querying for mtls")
		if !opts.MTLSEnabled {
			t.Log("check mtls disabled")
			require.Contains(t, output, "Mutual TLS is disabled in your Kubernetes cluster", "expected output to match")
		} else {
			t.Log("check mtls enabled")
			require.Contains(t, output, "Mutual TLS is enabled in your Kubernetes cluster", "expected output to match")
		}

		// expiry
		output, err = spawn.Command(daprPath, "mtls", "expiry")
		require.NoError(t, err, "expected no error on querying for mtls expiry")
		assert.Contains(t, output, "Root certificate expires in", "expected output to contain string")
		assert.Contains(t, output, "Expiry date:", "expected output to contain string")

		// export
		// check that the dir does not exist now
		_, err = os.Stat("./certs")
		if assert.Error(t, err) {
			assert.True(t, os.IsNotExist(err), err.Error())
		}

		output, err = spawn.Command(daprPath, "mtls", "export", "-o", "./certs")
		require.NoError(t, err, "expected no error on mtls export")
		require.Contains(t, output, "Trust certs successfully exported to", "expected output to contain string")

		// check export success
		_, err = os.Stat("./certs")
		require.NoError(t, err, "expected directory to exist")
		_, err = os.Stat("./certs/ca.crt")
		require.NoError(t, err, "expected file to exist")
		_, err = os.Stat("./certs/issuer.crt")
		require.NoError(t, err, "expected file to exist")
		_, err = os.Stat("./certs/issuer.key")
		require.NoError(t, err, "expected file to exist")
		err = os.RemoveAll("./certs")
		if err != nil {
			t.Logf("error on removing local certs directory %s", err.Error())
		}
	}
}

func ComponentsTestOnInstallUpgrade(opts TestOptions) func(t *testing.T) {
	//nolint
	return func(t *testing.T) {
		daprPath := getDaprPath()
		// if dapr is installed
		if opts.ApplyComponentChanges {
			// apply any changes to the component
			t.Log("apply component changes")
			output, err := spawn.Command("kubectl", "apply", "-f", "../testdata/statestore.yaml")
			require.NoError(t, err, "expected no error on kubectl apply")
			require.Equal(t, "component.dapr.io/statestore created\n", output, "expceted output to match")
		}

		t.Log("check applied component exists")
		output, err := spawn.Command(daprPath, "components", "-k")
		require.NoError(t, err, "expected no error on calling dapr components")
		componentOutputCheck(t, output, false)
	}
}

func StatusTestOnInstallUpgrade(details VersionDetails, opts TestOptions) func(t *testing.T) {
	//nolint
	return func(t *testing.T) {
		daprPath := getDaprPath()
		output, err := spawn.Command(daprPath, "status", "-k")
		require.NoError(t, err, "status check failed")
		var notFound map[string][]string
		if !opts.HAEnabled {
			notFound = map[string][]string{
				"dapr-sentry":           {details.RuntimeVersion, "1"},
				"dapr-sidecar-injector": {details.RuntimeVersion, "1"},
				"dapr-dashboard":        {details.DashboardVersion, "1"},
				"dapr-placement-server": {details.RuntimeVersion, "1"},
				"dapr-operator":         {details.RuntimeVersion, "1"},
			}
		} else {
			notFound = map[string][]string{
				"dapr-sentry":           {details.RuntimeVersion, "3"},
				"dapr-sidecar-injector": {details.RuntimeVersion, "3"},
				"dapr-dashboard":        {details.DashboardVersion, "1"},
				"dapr-placement-server": {details.RuntimeVersion, "3"},
				"dapr-operator":         {details.RuntimeVersion, "3"},
			}
		}

		lines := strings.Split(output, "\n")[1:] // remove header of status
		for _, line := range lines {
			cols := strings.Fields(strings.TrimSpace(line))
			if len(cols) > 6 { // atleast 6 fields are verified from status (Age and created time are not)
				if toVerify, ok := notFound[cols[0]]; ok { // get by name
					require.Equal(t, DaprTestNamespace, cols[1], "namespace must match")
					require.Equal(t, "True", cols[2], "healthly field must be true")
					require.Equal(t, "Running", cols[3], "pods must be Running")
					require.Equal(t, toVerify[1], cols[4], "replicas must be equal")
					require.Equal(t, toVerify[0], cols[5], "versions must match")
					delete(notFound, cols[0])
				}
			}
		}
		assert.Empty(t, notFound)
	}
}

func ClusterRoleBindingsTest(details VersionDetails, opts TestOptions) func(t *testing.T) {
	//nolint
	return func(t *testing.T) {
		foundMap := details.constructFoundMap(ClusterRoleBindings)
		wanted, ok := opts.CheckResourceExists[ClusterRoleBindings]
		if !ok {
			t.Errorf("check on cluster roles bindings called when not defined in test options")
		}

		ctx := context.Background()
		k8sClient, err := getClient()
		require.NoError(t, err)

		var listContinue string
		for {
			list, err := k8sClient.
				RbacV1().
				ClusterRoleBindings().
				//nolint
				List(ctx, v1.ListOptions{
					Limit:    100,
					Continue: listContinue,
				})
			require.NoError(t, err)

			for _, roleBinding := range list.Items {
				if _, exists := foundMap[roleBinding.Name]; exists {
					foundMap[roleBinding.Name] = true
				}
			}

			listContinue = list.Continue
			if listContinue == "" {
				break
			}
		}

		for name, found := range foundMap {
			assert.Equal(t, wanted, found, "cluster role binding %s, found = %t, wanted = %t", name, found, wanted)
		}
	}
}

//nolint
func ClusterRolesTest(details VersionDetails, opts TestOptions) func(t *testing.T) {
	return func(t *testing.T) {
		foundMap := details.constructFoundMap(ClusterRoles)
		wanted, ok := opts.CheckResourceExists[ClusterRoles]
		if !ok {
			t.Errorf("check on cluster roles called when not defined in test options")
		}
		ctx := context.Background()
		k8sClient, err := getClient()
		require.NoError(t, err)

		var listContinue string
		for {
			//nolint
			list, err := k8sClient.RbacV1().ClusterRoles().List(ctx, v1.ListOptions{
				Limit:    100,
				Continue: listContinue,
			})
			require.NoError(t, err)

			for _, role := range list.Items {
				if _, exists := foundMap[role.Name]; exists {
					foundMap[role.Name] = true
				}
			}

			listContinue = list.Continue
			if listContinue == "" {
				break
			}
		}

		for name, found := range foundMap {
			assert.Equal(t, wanted, found, "cluster role %s, found = %t, wanted = %t", name, found, wanted)
		}
	}
}

//nolint
func CRDTest(details VersionDetails, opts TestOptions) func(t *testing.T) {
	return func(t *testing.T) {
		foundMap := details.constructFoundMap(CustomResourceDefs)
		wanted, ok := opts.CheckResourceExists[CustomResourceDefs]
		if !ok {
			t.Errorf("check on CRDs called when not defined in test options")
		}
		ctx := context.Background()
		cfg, err := getConfig()
		require.NoError(t, err)

		apiextensionsClientSet, err := apiextensionsclient.NewForConfig(cfg)
		require.NoError(t, err)

		var listContinue string
		for {
			list, err := apiextensionsClientSet.
				ApiextensionsV1().
				CustomResourceDefinitions().
				//nolint
				List(ctx, v1.ListOptions{
					Limit:    100,
					Continue: listContinue,
				})
			require.NoError(t, err)

			for _, crd := range list.Items {
				if _, exists := foundMap[crd.Name]; exists {
					foundMap[crd.Name] = true
				}
			}

			listContinue = list.Continue
			if listContinue == "" {
				break
			}
		}

		for name, found := range foundMap {
			assert.Equal(t, wanted, found, "cluster role binding %s, found = %t, wanted = %t", name, found, wanted)
		}
	}
}

// Unexported functions

func (v VersionDetails) constructFoundMap(res Resource) map[string]bool {
	foundMap := map[string]bool{}
	var list []string
	switch res {
	case CustomResourceDefs:
		list = v.CustomResourceDefs
	case ClusterRoles:
		list = v.ClusterRoles
	case ClusterRoleBindings:
		list = v.ClusterRoleBindings
	}

	for _, val := range list {
		foundMap[val] = false
	}
	return foundMap
}
func getDaprPath() string {
	distDir := fmt.Sprintf("%s_%s", runtime.GOOS, runtime.GOARCH)

	return filepath.Join("..", "..", "..", "dist", distDir, "release", "dapr")
}

func homeDir() string {
	if h := os.Getenv("HOME"); h != "" {
		return h
	}
	return os.Getenv("USERPROFILE") // windows
}

func getConfig() (*rest.Config, error) {
	var kubeconfig string
	if home := homeDir(); home != "" {
		kubeconfig = filepath.Join(home, ".kube", "config")
	}

	kubeConfigEnv := os.Getenv("KUBECONFIG")

	if len(kubeConfigEnv) != 0 {
		kubeConfigs := strings.Split(kubeConfigEnv, ":")
		if len(kubeConfigs) > 1 {
			return nil, fmt.Errorf("multiple kubeconfigs in KUBECONFIG environment variable - %s", kubeConfigEnv)
		}
		kubeconfig = kubeConfigs[0]
	}

	config, err := clientcmd.BuildConfigFromFlags("", kubeconfig)
	if err != nil {
		return nil, fmt.Errorf("failed to get item by ID: %w", err)
	}
	return config, nil
}

// getClient returns a new Kubernetes client.
func getClient() (*k8s.Clientset, error) {
	config, err := getConfig()
	if err != nil {
		return nil, fmt.Errorf("failed to get item by ID: %w", err)
	}
	return k8s.NewForConfig(config) //nolint
}

//nolint
func installTest(details VersionDetails, opts TestOptions) func(t *testing.T) {
	return func(t *testing.T) {
		daprPath := getDaprPath()
		args := []string{
			"init", "-k",
			"--wait",
			"-n", DaprTestNamespace,
			"--runtime-version", details.RuntimeVersion,
			"--log-as-json"}
		if opts.HAEnabled {
			args = append(args, "--enable-ha")
		}
		if !opts.MTLSEnabled {
			t.Log("install without mtls")
			args = append(args, "--enable-mtls=false")
		} else {
			t.Log("install with mtls")
		}
		output, err := spawn.Command(daprPath, args...)
		t.Log(output)
		require.NoError(t, err, "init failed")

		validatePodsOnInstallUpgrade(t, details)
	}
}

<<<<<<< HEAD
//nolint
func uninstallTest() func(t *testing.T) {
=======
func uninstallTest(all bool) func(t *testing.T) {
>>>>>>> 5875b581
	return func(t *testing.T) {
		output, err := EnsureUninstall(all)
		t.Log(output)
		require.NoError(t, err, "uninstall failed")
		// wait for pods to be deleted completely
		// needed to verify status checks fails correctly
		podsDeleted := make(chan struct{})
		done := make(chan struct{})
		t.Log("waiting for pods to be deleted completely")
		go waitPodDeletion(t, done, podsDeleted)
		select {
		case <-podsDeleted:
			t.Log("pods were delted as expected on uninstall")
			return
		case <-time.After(2 * time.Minute):
			done <- struct{}{}
			t.Error("timeout verifying pods were deleted as expectedx")
		}
	}
}

//nolint
func uninstallMTLSTest() func(t *testing.T) {
	return func(t *testing.T) {
		daprPath := getDaprPath()
		output, err := spawn.Command(daprPath, "mtls", "-k")
		require.Error(t, err, "expected error to be return if dapr not installed")
		require.Contains(t, output, "error checking mTLS: system configuration not found", "expected output to match")
	}
}

<<<<<<< HEAD
func componentsTestOnUninstall() func(t *testing.T) {
	return func(t *testing.T) { //nolint
=======
func componentsTestOnUninstall(all bool) func(t *testing.T) {
	return func(t *testing.T) {
>>>>>>> 5875b581
		daprPath := getDaprPath()
		// On Dapr uninstall CRDs are not removed, consequently the components will not be removed
		// TODO Related to https://github.com/dapr/cli/issues/656
		// For now the components remain
		output, err := spawn.Command(daprPath, "components", "-k")
		require.NoError(t, err, "expected no error on calling dapr components")
		componentOutputCheck(t, output, all)

		// If --all, then the below does not need to run.
		if all {
			return
		}

		// Manually remove components and verify output
		output, err = spawn.Command("kubectl", "delete", "-f", "../testdata/statestore.yaml")
		require.NoError(t, err, "expected no error on kubectl apply")
		require.Equal(t, "component.dapr.io \"statestore\" deleted\n", output, "expected output to match")
		output, err = spawn.Command(daprPath, "components", "-k")
		require.NoError(t, err, "expected no error on calling dapr components")
		lines := strings.Split(output, "\n")

		// An extra empty line is there in output
		require.Equal(t, 2, len(lines), "expected only header of the output to remain")
	}
}

func statusTestOnUninstall() func(t *testing.T) {
	return func(t *testing.T) { //nolint
		daprPath := getDaprPath()
		output, err := spawn.Command(daprPath, "status", "-k")
		t.Log("checking status fails as expected")
		require.Error(t, err, "status check did not fail as expected")
		require.Contains(t, output, " No status returned. Is Dapr initialized in your cluster?", "error on message verification")
	}
}

<<<<<<< HEAD
func componentOutputCheck(t *testing.T, output string) { //nolint
=======
func componentOutputCheck(t *testing.T, output string, all bool) {
>>>>>>> 5875b581
	lines := strings.Split(output, "\n")[1:] // remove header
	// for fresh cluster only one component yaml has been applied
	fields := strings.Fields(lines[0])

	if all {
		assert.Equal(t, len(fields), 0, "expected at 0 components output")

		return
	}

	// Fields splits on space, so Created time field might be split again
	assert.GreaterOrEqual(t, len(fields), 6, "expected at least 6 fields in components output")
	assert.Equal(t, "statestore", fields[0], "expected name to match")
	assert.Equal(t, "state.redis", fields[1], "expected type to match")
	assert.Equal(t, "v1", fields[2], "expected version to match")
	assert.Equal(t, "app1", fields[3], "expected scopes to match")
}

func validatePodsOnInstallUpgrade(t *testing.T, details VersionDetails) { //nolint
	ctx := context.Background()
	ctxt, cancel := context.WithTimeout(ctx, 10*time.Second)
	defer cancel()
	k8sClient, err := getClient()
	require.NoError(t, err)
	//nolint
	list, err := k8sClient.CoreV1().Pods(DaprTestNamespace).List(ctxt, v1.ListOptions{
		Limit: 100,
	})
	require.NoError(t, err)

	notFound := map[string]string{
		"sentry":    details.RuntimeVersion,
		"sidecar":   details.RuntimeVersion,
		"dashboard": details.DashboardVersion,
		"placement": details.RuntimeVersion,
		"operator":  details.RuntimeVersion,
	}
	prefixes := map[string]string{
		"sentry":    "dapr-sentry-",
		"sidecar":   "dapr-sidecar-injector-",
		"dashboard": "dapr-dashboard-",
		"placement": "dapr-placement-server-",
		"operator":  "dapr-operator-",
	}

	t.Logf("items %d", len(list.Items))
	for _, pod := range list.Items {
		t.Log(pod.ObjectMeta.Name)
		for component, prefix := range prefixes {
			if pod.Status.Phase != core_v1.PodRunning {
				continue
			}
			if !pod.Status.ContainerStatuses[0].Ready {
				continue
			}
			if strings.HasPrefix(pod.ObjectMeta.Name, prefix) {
				expectedVersion, ok := notFound[component]
				if !ok {
					continue
				}
				if len(pod.Spec.Containers) == 0 {
					continue
				}

				image := pod.Spec.Containers[0].Image
				versionIndex := strings.LastIndex(image, ":")
				if versionIndex != -1 {
					version := image[versionIndex+1:]
					if version == expectedVersion {
						delete(notFound, component)
					}
				}
			}
		}
	}
	assert.Empty(t, notFound)
}

func waitPodDeletion(t *testing.T, done, podsDeleted chan struct{}) { //nolint
	for {
		select {
		case <-done: // if timeout was reached
			return
		default:
			break
		}
		ctx := context.Background()
		ctxt, cancel := context.WithTimeout(ctx, 10*time.Second)
		defer cancel()
		k8sClient, err := getClient()
		require.NoError(t, err, "error getting k8s client for pods check")
		//nolint
		list, err := k8sClient.CoreV1().Pods(DaprTestNamespace).List(ctxt, v1.ListOptions{
			Limit: 100,
		})
		require.NoError(t, err, "error getting pods list from k8s")
		if len(list.Items) == 0 {
			podsDeleted <- struct{}{}
		}
		time.Sleep(15 * time.Second)
	}
}

func waitAllPodsRunning(t *testing.T, namespace string, done, podsRunning chan struct{}) { //nolint
	for {
		select {
		case <-done: // if timeout was reached
			return
		default:
			break
		}
		ctx := context.Background()
		ctxt, cancel := context.WithTimeout(ctx, 10*time.Second)
		defer cancel()
		k8sClient, err := getClient()
		require.NoError(t, err, "error getting k8s client for pods check")
		//nolint
		list, err := k8sClient.CoreV1().Pods(namespace).List(ctxt, v1.ListOptions{
			Limit: 100,
		})
		require.NoError(t, err, "error getting pods list from k8s")
		count := 0
		for _, item := range list.Items {
			// Check pods running, and containers ready
			if item.Status.Phase == core_v1.PodRunning && len(item.Status.ContainerStatuses) != 0 && item.Status.ContainerStatuses[0].Ready {
				count++
			}
		}
		if len(list.Items) == count {
			podsRunning <- struct{}{}
		}
		time.Sleep(15 * time.Second)
	}
}<|MERGE_RESOLUTION|>--- conflicted
+++ resolved
@@ -90,10 +90,6 @@
 
 func EnsureUninstall(all bool) (string, error) {
 	daprPath := getDaprPath()
-<<<<<<< HEAD
-	return spawn.Command(daprPath, //nolint
-		"uninstall", "-k",
-=======
 
 	var _command [10]string
 	command := append(_command[0:], "uninstall", "-k")
@@ -103,11 +99,10 @@
 	}
 
 	command = append(command,
->>>>>>> 5875b581
 		"-n", DaprTestNamespace,
 		"--log-as-json")
 
-	return spawn.Command(daprPath, command...)
+	return spawn.Command(daprPath, command...) //nolint
 }
 
 //nolint
@@ -481,13 +476,8 @@
 	}
 }
 
-<<<<<<< HEAD
-//nolint
-func uninstallTest() func(t *testing.T) {
-=======
 func uninstallTest(all bool) func(t *testing.T) {
->>>>>>> 5875b581
-	return func(t *testing.T) {
+	return func(t *testing.T) { //nolint
 		output, err := EnsureUninstall(all)
 		t.Log(output)
 		require.NoError(t, err, "uninstall failed")
@@ -518,13 +508,8 @@
 	}
 }
 
-<<<<<<< HEAD
-func componentsTestOnUninstall() func(t *testing.T) {
+func componentsTestOnUninstall(all bool) func(t *testing.T) {
 	return func(t *testing.T) { //nolint
-=======
-func componentsTestOnUninstall(all bool) func(t *testing.T) {
-	return func(t *testing.T) {
->>>>>>> 5875b581
 		daprPath := getDaprPath()
 		// On Dapr uninstall CRDs are not removed, consequently the components will not be removed
 		// TODO Related to https://github.com/dapr/cli/issues/656
@@ -561,11 +546,7 @@
 	}
 }
 
-<<<<<<< HEAD
-func componentOutputCheck(t *testing.T, output string) { //nolint
-=======
-func componentOutputCheck(t *testing.T, output string, all bool) {
->>>>>>> 5875b581
+func componentOutputCheck(t *testing.T, output string, all bool) { //nolint
 	lines := strings.Split(output, "\n")[1:] // remove header
 	// for fresh cluster only one component yaml has been applied
 	fields := strings.Fields(lines[0])
