--- conflicted
+++ resolved
@@ -93,14 +93,6 @@
 	if err != nil {
 		return "", fmt.Errorf("error: %w", err)
 	}
-
-<<<<<<< HEAD
-	var githubRepoReleases []githubRepoReleaseItem
-	err = json.Unmarshal(body, &githubRepoReleases)
-	if err != nil {
-		return "", fmt.Errorf("error: %w", err)
-	}
-=======
 	return parseVersion(body)
 }
 
@@ -110,7 +102,7 @@
 		var githubRepoReleases []githubRepoReleaseItem
 		err := json.Unmarshal(body, &githubRepoReleases)
 		if err != nil {
-			return "", err
+			return "", fmt.Errorf("error: %w", err)
 		}
 
 		if len(githubRepoReleases) == 0 {
@@ -122,7 +114,6 @@
 				return strings.TrimPrefix(release.TagName, "v"), nil
 			}
 		}
->>>>>>> 64c303d8
 
 		return "", fmt.Errorf("no releases")
 	})
