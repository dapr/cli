// ------------------------------------------------------------
// Copyright (c) Microsoft Corporation and Dapr Contributors.
// Licensed under the MIT License.
// ------------------------------------------------------------

package kubernetes

import (
	"io"
	"os"
	"strings"

	apierrors "k8s.io/apimachinery/pkg/api/errors"
	meta_v1 "k8s.io/apimachinery/pkg/apis/meta/v1"

	"github.com/dapr/cli/pkg/age"
	"github.com/dapr/cli/utils"
	v1alpha1 "github.com/dapr/dapr/pkg/apis/components/v1alpha1"
)

// ComponentsOutput represent a Dapr component.
type ComponentsOutput struct {
	Name    string `csv:"Name"`
	Type    string `csv:"Type"`
	Version string `csv:"VERSION"`
	Scopes  string `csv:"SCOPES"`
	Created string `csv:"CREATED"`
	Age     string `csv:"AGE"`
}

// PrintComponents prints all Dapr components.
func PrintComponents(name, outputFormat string) error {
	return writeComponents(os.Stdout, func() (*v1alpha1.ComponentList, error) {
		client, err := DaprClient()
		if err != nil {
			return nil, err
		}
<<<<<<< HEAD
		//nolint
		return client.ComponentsV1alpha1().Components(meta_v1.NamespaceAll).List(meta_v1.ListOptions{})
=======

		list, err := client.ComponentsV1alpha1().Components(meta_v1.NamespaceAll).List(meta_v1.ListOptions{})
		// This means that the Dapr Components CRD is not installed and
		// therefore no component items exist.
		if apierrors.IsNotFound(err) {
			list = &v1alpha1.ComponentList{
				Items: []v1alpha1.Component{},
			}
		} else if err != nil {
			return nil, err
		}

		return list, nil
>>>>>>> 6b134570
	}, name, outputFormat)
}

//nolint
func writeComponents(writer io.Writer, getConfigFunc func() (*v1alpha1.ComponentList, error), name, outputFormat string) error {
	confs, err := getConfigFunc()
	if err != nil {
		return err
	}

	filtered := []v1alpha1.Component{}
	filteredSpecs := []configurationDetailedOutput{}
	for _, c := range confs.Items {
		confName := c.GetName()
		if confName == "daprsystem" {
			continue
		}

		if name == "" || strings.EqualFold(confName, name) {
			filtered = append(filtered, c)
			filteredSpecs = append(filteredSpecs, configurationDetailedOutput{
				Name: confName,
				Spec: c.Spec,
			})
		}
	}

	if outputFormat == "" || outputFormat == "list" {
		return printComponentList(writer, filtered)
	}
	//nolint
	return utils.PrintDetail(writer, outputFormat, filteredSpecs)
}

func printComponentList(writer io.Writer, list []v1alpha1.Component) error {
	co := []ComponentsOutput{}
	for _, c := range list {
		co = append(co, ComponentsOutput{
			Name:    c.GetName(),
			Type:    c.Spec.Type,
			Created: c.CreationTimestamp.Format("2006-01-02 15:04.05"),
			Age:     age.GetAge(c.CreationTimestamp.Time),
			Version: c.Spec.Version,
			Scopes:  strings.Join(c.Scopes, ","),
		})
	}
	//nolint
	return utils.MarshalAndWriteTable(writer, co)
}<|MERGE_RESOLUTION|>--- conflicted
+++ resolved
@@ -35,11 +35,7 @@
 		if err != nil {
 			return nil, err
 		}
-<<<<<<< HEAD
 		//nolint
-		return client.ComponentsV1alpha1().Components(meta_v1.NamespaceAll).List(meta_v1.ListOptions{})
-=======
-
 		list, err := client.ComponentsV1alpha1().Components(meta_v1.NamespaceAll).List(meta_v1.ListOptions{})
 		// This means that the Dapr Components CRD is not installed and
 		// therefore no component items exist.
@@ -52,7 +48,6 @@
 		}
 
 		return list, nil
->>>>>>> 6b134570
 	}, name, outputFormat)
 }
 
