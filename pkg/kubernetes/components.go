--- conflicted
+++ resolved
@@ -44,11 +44,6 @@
 		if err != nil {
 			return nil, fmt.Errorf("error: %w", err)
 		}
-<<<<<<< HEAD
-		//nolint
-		return client.ComponentsV1alpha1().Components(meta_v1.NamespaceAll).List(meta_v1.ListOptions{})
-=======
-
 		list, err := client.ComponentsV1alpha1().Components(meta_v1.NamespaceAll).List(meta_v1.ListOptions{})
 		// This means that the Dapr Components CRD is not installed and
 		// therefore no component items exist.
@@ -57,11 +52,11 @@
 				Items: []v1alpha1.Component{},
 			}
 		} else if err != nil {
+      //nolint
 			return nil, err
 		}
 
 		return list, nil
->>>>>>> 64c303d8
 	}, name, outputFormat)
 }
 
