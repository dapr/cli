--- conflicted
+++ resolved
@@ -6,6 +6,7 @@
 package kubernetes
 
 import (
+	"fmt"
 	"io"
 	"os"
 	"strings"
@@ -35,24 +36,18 @@
 		if err != nil {
 			return nil, err
 		}
-<<<<<<< HEAD
-		//nolint
-		return client.ComponentsV1alpha1().Components(meta_v1.NamespaceAll).List(meta_v1.ListOptions{})
-=======
-
-		list, err := client.ComponentsV1alpha1().Components(meta_v1.NamespaceAll).List(meta_v1.ListOptions{})
+		list, err := client.ComponentsV1alpha1().Components(meta_v1.NamespaceAll).List(meta_v1.ListOptions{}) //nolint
 		// This means that the Dapr Components CRD is not installed and
 		// therefore no component items exist.
 		if apierrors.IsNotFound(err) {
-			list = &v1alpha1.ComponentList{
+			list = &v1alpha1.ComponentList{ //nolint
 				Items: []v1alpha1.Component{},
 			}
 		} else if err != nil {
-			return nil, err
+			return nil, fmt.Errorf("error : %w", err)
 		}
 
 		return list, nil
->>>>>>> 5875b581
 	}, name, outputFormat)
 }
 
