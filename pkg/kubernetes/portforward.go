/*
Copyright 2021 The Dapr Authors
Licensed under the Apache License, Version 2.0 (the "License");
you may not use this file except in compliance with the License.
You may obtain a copy of the License at
    http://www.apache.org/licenses/LICENSE-2.0
Unless required by applicable law or agreed to in writing, software
distributed under the License is distributed on an "AS IS" BASIS,
WITHOUT WARRANTIES OR CONDITIONS OF ANY KIND, either express or implied.
See the License for the specific language governing permissions and
limitations under the License.
*/

package kubernetes

import (
	"fmt"
	"io/ioutil"
	"net/http"
	"net/url"
	"os"
	"strings"

	core_v1 "k8s.io/api/core/v1"
	k8s "k8s.io/client-go/kubernetes"
	"k8s.io/client-go/rest"
	"k8s.io/client-go/tools/portforward"
	"k8s.io/client-go/transport/spdy"
)

// PortForward provides a port-forward connection in a kubernetes cluster.
type PortForward struct {
	Config     *rest.Config
	Method     string
	URL        *url.URL
	Host       string
	LocalPort  int
	RemotePort int
	EmitLogs   bool
	StopCh     chan struct{}
	ReadyCh    chan struct{}
}

// NewPortForward returns an instance of PortForward struct that can be used
// for establishing port-forwarding connection to a pod in kubernetes cluster,
// specified by namespace and deployName.
func NewPortForward(
	config *rest.Config,
	namespace, deployName string,
	host string, localPort, remotePort int,
	emitLogs bool,
) (*PortForward, error) {
	client, err := k8s.NewForConfig(config)
	if err != nil {
		return nil, fmt.Errorf("can't create Clientset for %q: %w", deployName, err)
	}

	podList, err := ListPods(client, namespace, nil)
	if err != nil {
		return nil, err
	}

	podName := ""

	for _, pod := range podList.Items {
		if pod.Status.Phase == core_v1.PodRunning {
			if strings.HasPrefix(pod.Name, deployName) {
				podName = pod.Name
				break
			}
		}
	}

	if podName == "" {
		return nil, fmt.Errorf("no running pods found for %s", deployName)
	}

	req := client.CoreV1().RESTClient().Post().
		Resource("pods").
		Namespace(namespace).
		Name(podName).
		SubResource("portforward")

	return &PortForward{
		Config:     config,
		Method:     "POST",
		URL:        req.URL(),
		Host:       host,
		LocalPort:  localPort,
		RemotePort: remotePort,
		EmitLogs:   emitLogs,
		StopCh:     make(chan struct{}, 1),
		ReadyCh:    make(chan struct{}),
	}, nil
}

// Init creates and runs a port-forward connection.
// This function blocks until connection is established.
// Note: Caller should call Stop() to finish the connection.
func (pf *PortForward) Init() error {
	transport, upgrader, err := spdy.RoundTripperFor(pf.Config)
	if err != nil {
		return fmt.Errorf("cannot connect to Kubernetes cluster: %w", err)
	}

	out := ioutil.Discard
	errOut := ioutil.Discard
	if pf.EmitLogs {
		out = os.Stdout
		errOut = os.Stderr
	}

	ports := []string{fmt.Sprintf("%d:%d", pf.LocalPort, pf.RemotePort)}
	dialer := spdy.NewDialer(upgrader, &http.Client{Transport: transport}, pf.Method, pf.URL)

	fw, err := portforward.NewOnAddresses(dialer, []string{pf.Host}, ports, pf.StopCh, pf.ReadyCh, out, errOut)
	if err != nil {
		return fmt.Errorf("cannot create PortForwarder: %w", err)
	}

	failure := make(chan error)
	go func() {
		if err := fw.ForwardPorts(); err != nil {
			failure <- err
		}
	}()

	select {
<<<<<<< HEAD
	// if `fw.ForwardPorts()` succeeds, block until terminated.
=======
	// if `pf.run()` succeeds, block until terminated.
>>>>>>> 0c514816
	case <-pf.ReadyCh:
		ports, err := fw.GetPorts()
		if err != nil {
			return fmt.Errorf("can not get the local and remote ports: %w", err)
		}
		if len(ports) == 0 {
			return fmt.Errorf("can not get the local and remote ports: error getting ports length")
		}

		pf.LocalPort = int(ports[0].Local)
		pf.RemotePort = int(ports[0].Remote)

	// if failure, causing a receive `<-failure` and returns the error.
	case err := <-failure:
		return err
	}

	return nil
}

// Stop terminates port-forwarding connection.
func (pf *PortForward) Stop() {
	close(pf.StopCh)
}

// GetStop returns StopCh for a PortForward instance.
// Receiving on StopCh will block until the port forwarding stops.
func (pf *PortForward) GetStop() <-chan struct{} {
	return pf.StopCh
}<|MERGE_RESOLUTION|>--- conflicted
+++ resolved
@@ -126,11 +126,7 @@
 	}()
 
 	select {
-<<<<<<< HEAD
 	// if `fw.ForwardPorts()` succeeds, block until terminated.
-=======
-	// if `pf.run()` succeeds, block until terminated.
->>>>>>> 0c514816
 	case <-pf.ReadyCh:
 		ports, err := fw.GetPorts()
 		if err != nil {
