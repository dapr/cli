// ------------------------------------------------------------
// Copyright (c) Microsoft Corporation.
// Licensed under the MIT License.
// ------------------------------------------------------------

package kubernetes

import (
<<<<<<< HEAD
	"errors"
	"fmt"

	"github.com/dapr/cli/pkg/standalone"
=======
>>>>>>> 422094a5
	"github.com/dapr/cli/utils"
)

// Uninstall removes Dapr
func Uninstall() error {
<<<<<<< HEAD

	version, err := standalone.GetLatestRelease(standalone.DaprGitHubOrg, standalone.DaprGitHubRepo)
	if err != nil {
		return fmt.Errorf("cannot get the manifest file: %s", err)
	}

	var daprManifestPath string = "https://github.com/dapr/dapr/releases/download/" + version + "/dapr-operator.yaml"

	_, err := utils.RunCmdAndWait("kubectl", "delete", "-f", daprManifestPath)
	if err != nil {
		return errors.New("is Dapr running? uninstall does not remove Dapr when installed via Helm")
	}
=======
	//TODO: change how we handle init and uninstall for Kubernetes
	utils.RunCmdAndWait("kubectl", "delete", "-f", daprManifestPath)
>>>>>>> 422094a5
	return nil
}<|MERGE_RESOLUTION|>--- conflicted
+++ resolved
@@ -6,20 +6,15 @@
 package kubernetes
 
 import (
-<<<<<<< HEAD
 	"errors"
 	"fmt"
 
 	"github.com/dapr/cli/pkg/standalone"
-=======
->>>>>>> 422094a5
 	"github.com/dapr/cli/utils"
 )
 
 // Uninstall removes Dapr
 func Uninstall() error {
-<<<<<<< HEAD
-
 	version, err := standalone.GetLatestRelease(standalone.DaprGitHubOrg, standalone.DaprGitHubRepo)
 	if err != nil {
 		return fmt.Errorf("cannot get the manifest file: %s", err)
@@ -27,13 +22,10 @@
 
 	var daprManifestPath string = "https://github.com/dapr/dapr/releases/download/" + version + "/dapr-operator.yaml"
 
-	_, err := utils.RunCmdAndWait("kubectl", "delete", "-f", daprManifestPath)
+	_, err = utils.RunCmdAndWait("kubectl", "delete", "-f", daprManifestPath)
 	if err != nil {
 		return errors.New("is Dapr running? uninstall does not remove Dapr when installed via Helm")
 	}
-=======
-	//TODO: change how we handle init and uninstall for Kubernetes
-	utils.RunCmdAndWait("kubectl", "delete", "-f", daprManifestPath)
->>>>>>> 422094a5
+
 	return nil
 }