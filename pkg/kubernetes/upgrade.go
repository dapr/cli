/*
Copyright 2021 The Dapr Authors
Licensed under the Apache License, Version 2.0 (the "License");
you may not use this file except in compliance with the License.
You may obtain a copy of the License at
    http://www.apache.org/licenses/LICENSE-2.0
Unless required by applicable law or agreed to in writing, software
distributed under the License is distributed on an "AS IS" BASIS,
WITHOUT WARRANTIES OR CONDITIONS OF ANY KIND, either express or implied.
See the License for the specific language governing permissions and
limitations under the License.
*/

package kubernetes

import (
	"errors"
	"fmt"
	"os"
	"strings"
	"time"

	helm "helm.sh/helm/v3/pkg/action"
	"k8s.io/helm/pkg/strvals"

	"github.com/hashicorp/go-version"

	"github.com/dapr/cli/pkg/print"
	"github.com/dapr/cli/utils"
)

const operatorName = "dapr-operator"

var crds = []string{
	"components",
	"configuration",
	"subscription",
}

var crdsFullResources = []string{
	"components.dapr.io",
	"configurations.dapr.io",
	"subscriptions.dapr.io",
}

type UpgradeConfig struct {
	RuntimeVersion string
	Args           []string
	Timeout        uint
}

func Upgrade(conf UpgradeConfig) error {
	sc, err := NewStatusClient()
	if err != nil {
		return err
	}

	status, err := sc.Status()
	if err != nil {
		return err
	}

	if len(status) == 0 {
		return errors.New("dapr is not installed in your cluster")
	}

	var daprVersion string
	for _, s := range status {
		if s.Name == operatorName {
			daprVersion = s.Version
		}
	}
	print.InfoStatusEvent(os.Stdout, "Dapr control plane version %s detected in namespace %s", daprVersion, status[0].Namespace)

	helmConf, err := helmConfig(status[0].Namespace)
	if err != nil {
		return err
	}

	daprChart, err := daprChart(conf.RuntimeVersion, helmConf)
	if err != nil {
		return err
	}

	upgradeClient := helm.NewUpgrade(helmConf)
	upgradeClient.ResetValues = true
	upgradeClient.Namespace = status[0].Namespace
	upgradeClient.CleanupOnFail = true
	upgradeClient.Wait = true
	upgradeClient.Timeout = time.Duration(conf.Timeout) * time.Second

	print.InfoStatusEvent(os.Stdout, "Starting upgrade...")

	mtls, err := IsMTLSEnabled()
	if err != nil {
		return fmt.Errorf("error: %w", err)
	}

	var vals map[string]interface{}
	var ca []byte
	var issuerCert []byte
	var issuerKey []byte

	if mtls {
		secret, sErr := getTrustChainSecret()
		if sErr != nil {
			return fmt.Errorf("error: %w", sErr)
		}

		ca = secret.Data["ca.crt"]
		issuerCert = secret.Data["issuer.crt"]
		issuerKey = secret.Data["issuer.key"]
	}

	ha := highAvailabilityEnabled(status)
	vals, err = upgradeChartValues(string(ca), string(issuerCert), string(issuerKey), ha, mtls, conf.Args)
	if err != nil {
		return fmt.Errorf("error: %w", err)
	}

<<<<<<< HEAD
	err = applyCRDs(fmt.Sprintf("v%s", conf.RuntimeVersion))
	if err != nil {
		return fmt.Errorf("error: %w", err)
=======
	if !isDowngrade(conf.RuntimeVersion, daprVersion) {
		err = applyCRDs(fmt.Sprintf("v%s", conf.RuntimeVersion))
		if err != nil {
			return err
		}
	} else {
		print.InfoStatusEvent(os.Stdout, "Downgrade detected, skipping CRDs.")
>>>>>>> 64c303d8
	}

	listClient := helm.NewList(helmConf)
	releases, err := listClient.Run()
	if err != nil {
		return fmt.Errorf("error: %w", err)
	}

	var chart string
	for _, r := range releases {
		if r.Chart != nil && strings.Contains(r.Chart.Name(), "dapr") {
			chart = r.Name
			break
		}
	}

	if _, err = upgradeClient.Run(chart, daprChart, vals); err != nil {
		return fmt.Errorf("error: %w", err)
	}
	return nil
}

func highAvailabilityEnabled(status []StatusOutput) bool {
	for _, s := range status {
		if s.Replicas > 1 {
			return true
		}
	}
	return false
}

func applyCRDs(version string) error {
	for _, crd := range crds {
		url := fmt.Sprintf("https://raw.githubusercontent.com/dapr/dapr/%s/charts/dapr/crds/%s.yaml", version, crd)
		_, err := utils.RunCmdAndWait("kubectl", "apply", "-f", url)
		if err != nil {
			return fmt.Errorf("error: %w", err)
		}
	}
	return nil
}

func upgradeChartValues(ca, issuerCert, issuerKey string, haMode, mtls bool, args []string) (map[string]interface{}, error) {
	chartVals := map[string]interface{}{}
	globalVals := args

	if mtls && ca != "" && issuerCert != "" && issuerKey != "" {
		globalVals = append(globalVals, fmt.Sprintf("dapr_sentry.tls.root.certPEM=%s", ca),
			fmt.Sprintf("dapr_sentry.tls.issuer.certPEM=%s", issuerCert),
			fmt.Sprintf("dapr_sentry.tls.issuer.keyPEM=%s", issuerKey),
		)
	} else {
		globalVals = append(globalVals, "global.mtls.enabled=false")
	}

	if haMode {
		globalVals = append(globalVals, "global.ha.enabled=true")
	}

	for _, v := range globalVals {
		if err := strvals.ParseInto(v, chartVals); err != nil {
			return nil, fmt.Errorf("error: %w", err)
		}
	}
	return chartVals, nil
}

func isDowngrade(targetVersion, existingVersion string) bool {
	target, _ := version.NewVersion(targetVersion)
	existing, _ := version.NewVersion(existingVersion)

	return target.LessThan(existing)
}<|MERGE_RESOLUTION|>--- conflicted
+++ resolved
@@ -118,19 +118,13 @@
 		return fmt.Errorf("error: %w", err)
 	}
 
-<<<<<<< HEAD
-	err = applyCRDs(fmt.Sprintf("v%s", conf.RuntimeVersion))
-	if err != nil {
-		return fmt.Errorf("error: %w", err)
-=======
 	if !isDowngrade(conf.RuntimeVersion, daprVersion) {
 		err = applyCRDs(fmt.Sprintf("v%s", conf.RuntimeVersion))
 		if err != nil {
-			return err
+			return fmt.Errorf("error: %w", err)
 		}
 	} else {
 		print.InfoStatusEvent(os.Stdout, "Downgrade detected, skipping CRDs.")
->>>>>>> 64c303d8
 	}
 
 	listClient := helm.NewList(helmConf)
