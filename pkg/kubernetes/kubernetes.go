// ------------------------------------------------------------
// Copyright (c) Microsoft Corporation.
// Licensed under the MIT License.
// ------------------------------------------------------------

package kubernetes

import (
	"errors"
	"fmt"
	"os"
	"runtime"
	"time"

	"github.com/dapr/cli/pkg/print"
	"github.com/dapr/cli/utils"

	"github.com/briandowns/spinner"
)

const daprManifestPath = "https://daprreleases.blob.core.windows.net/manifest/dapr-operator.yaml"

// Initialize to deploy the Dapr operator
func Init() error {
	kubeExists := kubeconfigExists()
	if !kubeExists {
		return errors.New("Can't connect to a Kubernetes cluster. Make sure you have the Kubernetes config file on your machine")
	}

	msg := "Deploying the Dapr Operator to your cluster..."
	var s *spinner.Spinner

	if runtime.GOOS == "windows" {
		print.InfoStatusEvent(os.Stdout, msg)
	} else {
		s = spinner.New(spinner.CharSets[0], 100*time.Millisecond)
		s.Writer = os.Stdout
		s.Color("cyan")
		s.Suffix = fmt.Sprintf("  %s", msg)
		s.Start()
	}

	err := utils.RunCmdAndWait("kubectl", "apply", "-f", daprManifestPath)
	if err != nil {
		if s != nil {
			s.Stop()
		}
		return err
	}

	if s != nil {
		s.Stop()
		print.SuccessStatusEvent(os.Stdout, msg)
	}
	return nil
<<<<<<< HEAD
}

func kubeconfigExists() bool {
	_, err := Client()
	return err == nil
}

func runCmdAndWait(name string, args ...string) error {
	cmd := exec.Command(name, args...)
	err := cmd.Start()
	if err != nil {
		return err
	}

	err = cmd.Wait()
	if err != nil {
		return err
	}

	return nil
=======
>>>>>>> cd6b181e
}<|MERGE_RESOLUTION|>--- conflicted
+++ resolved
@@ -53,27 +53,9 @@
 		print.SuccessStatusEvent(os.Stdout, msg)
 	}
 	return nil
-<<<<<<< HEAD
 }
 
 func kubeconfigExists() bool {
 	_, err := Client()
 	return err == nil
-}
-
-func runCmdAndWait(name string, args ...string) error {
-	cmd := exec.Command(name, args...)
-	err := cmd.Start()
-	if err != nil {
-		return err
-	}
-
-	err = cmd.Wait()
-	if err != nil {
-		return err
-	}
-
-	return nil
-=======
->>>>>>> cd6b181e
 }