/*
Copyright 2021 The Dapr Authors
Licensed under the Apache License, Version 2.0 (the "License");
you may not use this file except in compliance with the License.
You may obtain a copy of the License at
    http://www.apache.org/licenses/LICENSE-2.0
Unless required by applicable law or agreed to in writing, software
distributed under the License is distributed on an "AS IS" BASIS,
WITHOUT WARRANTIES OR CONDITIONS OF ANY KIND, either express or implied.
See the License for the specific language governing permissions and
limitations under the License.
*/

package kubernetes

import (
	"context"
	"fmt"
	"io/ioutil"
	"os"
	"path/filepath"
	"strings"
	"time"

	helm "helm.sh/helm/v3/pkg/action"
	"helm.sh/helm/v3/pkg/chart"
	"helm.sh/helm/v3/pkg/chart/loader"
	"helm.sh/helm/v3/pkg/cli"
	v1 "k8s.io/api/core/v1"
	meta_v1 "k8s.io/apimachinery/pkg/apis/meta/v1"
	"k8s.io/cli-runtime/pkg/genericclioptions"
	"k8s.io/helm/pkg/strvals"

	"github.com/dapr/cli/pkg/print"
	cli_ver "github.com/dapr/cli/pkg/version"
	"github.com/dapr/cli/utils"
)

const (
	daprReleaseName = "dapr"
	daprHelmRepo    = "https://dapr.github.io/helm-charts"
	latestVersion   = "latest"
)

type InitConfiguration struct {
	Version    string
	Namespace  string
	EnableMTLS bool
	EnableHA   bool
	Args       []string
	Wait       bool
	Timeout    uint
}

// Init deploys the Dapr operator using the supplied runtime version.
func Init(config InitConfiguration) error {
	msg := "Deploying the Dapr control plane to your cluster..."

	stopSpinning := print.Spinner(os.Stdout, msg)
	defer stopSpinning(print.Failure)
	//nolint
	err := install(config)
	if err != nil {
		return err
	}

	stopSpinning(print.Success)

	return nil
}

func createNamespace(namespace string) error {
	_, client, err := GetKubeConfigClient()
	if err != nil {
		return fmt.Errorf("can't connect to a Kubernetes cluster: %w", err)
	}

	ns := &v1.Namespace{
		ObjectMeta: meta_v1.ObjectMeta{
			Name: namespace,
		},
	}
	// try to create the namespace if it doesn't exist. ok to ignore error.
	client.CoreV1().Namespaces().Create(context.TODO(), ns, meta_v1.CreateOptions{})
	return nil
}

func helmConfig(namespace string) (*helm.Configuration, error) {
	ac := helm.Configuration{}
	flags := &genericclioptions.ConfigFlags{
		Namespace: &namespace,
	}
	err := ac.Init(flags, namespace, "secret", debugLogf)
	return &ac, err
}

func getVersion(version string) (string, error) {
	if version == latestVersion {
		var err error
		version, err = cli_ver.GetDaprVersion()
		if err != nil {
			return "", fmt.Errorf("cannot get the latest release version: %w", err)
		}
		version = strings.TrimPrefix(version, "v")
	}
	return version, nil
}

func createTempDir() (string, error) {
	dir, err := ioutil.TempDir("", "dapr")
	if err != nil {
		return "", fmt.Errorf("error creating temp dir: %w", err)
	}
	return dir, nil
}

func locateChartFile(dirPath string) (string, error) {
	files, err := ioutil.ReadDir(dirPath)
	if err != nil {
		return "", err
	}
	return filepath.Join(dirPath, files[0].Name()), nil
}

func daprChart(version string, config *helm.Configuration) (*chart.Chart, error) {
<<<<<<< HEAD
	pull := helm.NewPull()
	pull.RepoURL = utils.GetEnv("HELM_CHART_REPO_URL", daprHelmRepo)
	pull.Username = utils.GetEnv("HELM_CHART_REPO_USERNAME", "")
	pull.Password = utils.GetEnv("HELM_CHART_REPO_PASSWORD", "")
=======
	pull := helm.NewPullWithOpts(helm.WithConfig(config))
	pull.RepoURL = daprHelmRepo
>>>>>>> 9fa0cdf2
	pull.Settings = &cli.EnvSettings{}

	if version != latestVersion {
		pull.Version = chartVersion(version)
	}

	dir, err := createTempDir()
	if err != nil {
		return nil, err
	}
	defer os.RemoveAll(dir)

	pull.DestDir = dir

	_, err = pull.Run(daprReleaseName)
	if err != nil {
		return nil, err
	}

	chartPath, err := locateChartFile(dir)
	if err != nil {
		return nil, err
	}
	return loader.Load(chartPath)
}

func chartValues(config InitConfiguration) (map[string]interface{}, error) {
	chartVals := map[string]interface{}{}
	globalVals := []string{
		fmt.Sprintf("global.ha.enabled=%t", config.EnableHA),
		fmt.Sprintf("global.mtls.enabled=%t", config.EnableMTLS),
	}
	globalVals = append(globalVals, config.Args...)

	for _, v := range globalVals {
		if err := strvals.ParseInto(v, chartVals); err != nil {
			return nil, err
		}
	}
	return chartVals, nil
}

func install(config InitConfiguration) error {
	err := createNamespace(config.Namespace)
	if err != nil {
		return err
	}

	helmConf, err := helmConfig(config.Namespace)
	if err != nil {
		return err
	}

	daprChart, err := daprChart(config.Version, helmConf)
	if err != nil {
		return err
	}

	version, err := getVersion(config.Version)
	if err != nil {
		return err
	}

	err = applyCRDs(fmt.Sprintf("v%s", version))
	if err != nil {
		return err
	}

	installClient := helm.NewInstall(helmConf)
	installClient.ReleaseName = daprReleaseName
	installClient.Namespace = config.Namespace
	installClient.Wait = config.Wait
	installClient.Timeout = time.Duration(config.Timeout) * time.Second

	values, err := chartValues(config)
	if err != nil {
		return err
	}

	if _, err = installClient.Run(daprChart, values); err != nil {
		return err
	}
	return nil
}

func debugLogf(format string, v ...interface{}) {
}<|MERGE_RESOLUTION|>--- conflicted
+++ resolved
@@ -123,15 +123,11 @@
 }
 
 func daprChart(version string, config *helm.Configuration) (*chart.Chart, error) {
-<<<<<<< HEAD
-	pull := helm.NewPull()
+	pull := helm.NewPullWithOpts(helm.WithConfig(config))
 	pull.RepoURL = utils.GetEnv("HELM_CHART_REPO_URL", daprHelmRepo)
 	pull.Username = utils.GetEnv("HELM_CHART_REPO_USERNAME", "")
 	pull.Password = utils.GetEnv("HELM_CHART_REPO_PASSWORD", "")
-=======
-	pull := helm.NewPullWithOpts(helm.WithConfig(config))
-	pull.RepoURL = daprHelmRepo
->>>>>>> 9fa0cdf2
+
 	pull.Settings = &cli.EnvSettings{}
 
 	if version != latestVersion {
