// ------------------------------------------------------------
// Copyright (c) Microsoft Corporation and Dapr Contributors.
// Licensed under the MIT License.
// ------------------------------------------------------------

package kubernetes

import (
	"io"
	"os"
	"strconv"
	"strings"

	apierrors "k8s.io/apimachinery/pkg/api/errors"
	meta_v1 "k8s.io/apimachinery/pkg/apis/meta/v1"

	"github.com/dapr/cli/pkg/age"
	"github.com/dapr/cli/utils"
	v1alpha1 "github.com/dapr/dapr/pkg/apis/configuration/v1alpha1"
)

type configurationsOutput struct {
	Name           string `csv:"Name"`
	TracingEnabled bool   `csv:"TRACING-ENABLED"`
	MetricsEnabled bool   `csv:"METRICS-ENABLED"`
	Age            string `csv:"AGE"`
	Created        string `csv:"CREATED"`
}

type configurationDetailedOutput struct {
	Name string      `json:"name" yaml:"name"`
	Spec interface{} `json:"spec" yaml:"spec"`
}

// PrintConfigurations prints all Dapr configurations.
func PrintConfigurations(name, outputFormat string) error {
	return writeConfigurations(os.Stdout, func() (*v1alpha1.ConfigurationList, error) {
		client, err := DaprClient()
		if err != nil {
			return nil, err
		}
<<<<<<< HEAD
		//nolint
		return client.ConfigurationV1alpha1().Configurations(meta_v1.NamespaceAll).List(meta_v1.ListOptions{})
=======

		list, err := client.ConfigurationV1alpha1().Configurations(meta_v1.NamespaceAll).List(meta_v1.ListOptions{})
		// This means that the Dapr Configurations CRD is not installed and
		// therefore no configuration items exist.
		if apierrors.IsNotFound(err) {
			list = &v1alpha1.ConfigurationList{
				Items: []v1alpha1.Configuration{},
			}
		} else if err != nil {
			return nil, err
		}

		return list, err
>>>>>>> 6b134570
	}, name, outputFormat)
}

func writeConfigurations(writer io.Writer, getConfigFunc func() (*v1alpha1.ConfigurationList, error), name, outputFormat string) error {
	confs, err := getConfigFunc()
	if err != nil {
		return err
	}

	filtered := []v1alpha1.Configuration{}
	filteredSpecs := []configurationDetailedOutput{}
	for _, c := range confs.Items {
		confName := c.GetName()
		if confName == "daprsystem" {
			continue
		}

		if name == "" || strings.EqualFold(confName, name) {
			filtered = append(filtered, c)
			filteredSpecs = append(filteredSpecs, configurationDetailedOutput{
				Name: confName,
				Spec: c.Spec,
			})
		}
	}

	if outputFormat == "" || outputFormat == "list" {
		return printConfigurationList(writer, filtered)
	}
	//nolint
	return utils.PrintDetail(writer, outputFormat, filteredSpecs)
}

func printConfigurationList(writer io.Writer, list []v1alpha1.Configuration) error {
	co := []configurationsOutput{}
	for _, c := range list {
		co = append(co, configurationsOutput{
			TracingEnabled: tracingEnabled(c.Spec.TracingSpec),
			Name:           c.GetName(),
			MetricsEnabled: c.Spec.MetricSpec.Enabled,
			Created:        c.CreationTimestamp.Format("2006-01-02 15:04.05"),
			Age:            age.GetAge(c.CreationTimestamp.Time),
		})
	}
	//nolint
	return utils.MarshalAndWriteTable(writer, co)
}

func tracingEnabled(spec v1alpha1.TracingSpec) bool {
	sr, err := strconv.ParseFloat(spec.SamplingRate, 32)
	if err != nil {
		return false
	}
	return sr > 0
}<|MERGE_RESOLUTION|>--- conflicted
+++ resolved
@@ -39,11 +39,7 @@
 		if err != nil {
 			return nil, err
 		}
-<<<<<<< HEAD
 		//nolint
-		return client.ConfigurationV1alpha1().Configurations(meta_v1.NamespaceAll).List(meta_v1.ListOptions{})
-=======
-
 		list, err := client.ConfigurationV1alpha1().Configurations(meta_v1.NamespaceAll).List(meta_v1.ListOptions{})
 		// This means that the Dapr Configurations CRD is not installed and
 		// therefore no configuration items exist.
@@ -56,7 +52,6 @@
 		}
 
 		return list, err
->>>>>>> 6b134570
 	}, name, outputFormat)
 }
 
