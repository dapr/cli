--- conflicted
+++ resolved
@@ -6,6 +6,7 @@
 package kubernetes
 
 import (
+	"fmt"
 	"io"
 	"os"
 	"strconv"
@@ -39,24 +40,18 @@
 		if err != nil {
 			return nil, err
 		}
-<<<<<<< HEAD
-		//nolint
-		return client.ConfigurationV1alpha1().Configurations(meta_v1.NamespaceAll).List(meta_v1.ListOptions{})
-=======
-
-		list, err := client.ConfigurationV1alpha1().Configurations(meta_v1.NamespaceAll).List(meta_v1.ListOptions{})
+		list, err := client.ConfigurationV1alpha1().Configurations(meta_v1.NamespaceAll).List(meta_v1.ListOptions{}) //nolint
 		// This means that the Dapr Configurations CRD is not installed and
 		// therefore no configuration items exist.
 		if apierrors.IsNotFound(err) {
-			list = &v1alpha1.ConfigurationList{
+			list = &v1alpha1.ConfigurationList{ //nolint
 				Items: []v1alpha1.Configuration{},
 			}
 		} else if err != nil {
-			return nil, err
+			return nil, fmt.Errorf("error : %w", err)
 		}
 
-		return list, err
->>>>>>> 5875b581
+		return list, fmt.Errorf("error : %w", err)
 	}, name, outputFormat)
 }
 
