/*
Copyright 2021 The Dapr Authors
Licensed under the Apache License, Version 2.0 (the "License");
you may not use this file except in compliance with the License.
You may obtain a copy of the License at
    http://www.apache.org/licenses/LICENSE-2.0
Unless required by applicable law or agreed to in writing, software
distributed under the License is distributed on an "AS IS" BASIS,
WITHOUT WARRANTIES OR CONDITIONS OF ANY KIND, either express or implied.
See the License for the specific language governing permissions and
limitations under the License.
*/

package standalone

import (
	"fmt"
	"net"
	"os"
	"os/exec"
	"reflect"
	"runtime"
	"strconv"
	"strings"

	"github.com/Pallinder/sillyname-go"
	"github.com/phayes/freeport"
	"gopkg.in/yaml.v2"

	"github.com/dapr/cli/pkg/print"
	"github.com/dapr/dapr/pkg/components"
	modes "github.com/dapr/dapr/pkg/config/modes"
)

const (
	sentryDefaultAddress = "localhost:50001"
	defaultStructTagKey  = "default"
)

// EnvItems represents the env configuration options that are present in commmon and/or individual app's section.
type EnvItems struct {
	Name  string `yaml:"name"`
	Value string `yaml:"value"`
}

// RunConfig represents the application configuration parameters.
type RunConfig struct {
	AppID            string   `env:"APP_ID" arg:"app-id" yaml:"app_id"`
	AppPort          int      `env:"APP_PORT" arg:"app-port" yaml:"app_port" default:"-1"`
	HTTPPort         int      `env:"DAPR_HTTP_PORT" arg:"dapr-http-port" yaml:"dapr_http_port" default:"-1"`
	GRPCPort         int      `env:"DAPR_GRPC_PORT" arg:"dapr-grpc-port" yaml:"dapr_grpc_port" default:"-1"`
	ProfilePort      int      `arg:"profile-port" yaml:"profile_port" default:"-1"`
	Command          []string `yaml:"command"`
	MetricsPort      int      `env:"DAPR_METRICS_PORT" arg:"metrics-port" yaml:"metrics_port" default:"-1"`
	UnixDomainSocket string   `arg:"unix-domain-socket" yaml:"unix_domain_socket"`
<<<<<<< HEAD
	InternalGRPCPort int      `arg:"dapr-internal-grpc-port" yaml:"dapr_internal_grpc_port"`
=======
	InternalGRPCPort int      `arg:"dapr-internal-grpc-port" yaml:"dapr_internal_grpc_port" default:"-1"`
	DaprPathCmdFlag  string   `yaml:"dapr_path_cmd_flag"`
>>>>>>> 8b68de52
	SharedRunConfig  `yaml:",inline"`
	Env              []EnvItems `yaml:"env"`
}

// SharedRunConfig represents the application configuration parameters, which can be shared across many apps.
type SharedRunConfig struct {
	ConfigFile         string `arg:"config" yaml:"config_file"`
	AppProtocol        string `arg:"app-protocol" yaml:"app_protocol" default:"http"`
	APIListenAddresses string `arg:"dapr-listen-addresses" yaml:"api_listen_addresses"`
	EnableProfiling    bool   `arg:"enable-profiling" yaml:"enable_profiling"`
	LogLevel           string `arg:"log-level" yaml:"log_level"`
	MaxConcurrency     int    `arg:"app-max-concurrency" yaml:"app_max_concurrency" default:"-1"`
	PlacementHostAddr  string `arg:"placement-host-address" yaml:"placement_host_address"`
	ComponentsPath     string `arg:"components-path"`
	ResourcesPath      string `arg:"resources-path" yaml:"resources_path"`
	AppSSL             bool   `arg:"app-ssl" yaml:"app_ssl"`
	MaxRequestBodySize int    `arg:"dapr-http-max-request-size" yaml:"dapr_http_max_request_size" default:"-1"`
	HTTPReadBufferSize int    `arg:"dapr-http-read-buffer-size" yaml:"dapr_http_read_buffer_size" default:"-1"`
	EnableAppHealth    bool   `arg:"enable-app-health-check" yaml:"enable_app_health_check"`
	AppHealthPath      string `arg:"app-health-check-path" yaml:"app_health_check_path"`
	AppHealthInterval  int    `arg:"app-health-probe-interval" ifneq:"0" yaml:"app_health_probe_interval"`
	AppHealthTimeout   int    `arg:"app-health-probe-timeout" ifneq:"0" yaml:"app_health_probe_timeout"`
	AppHealthThreshold int    `arg:"app-health-threshold" ifneq:"0" yaml:"app_health_threshold"`
	EnableAPILogging   bool   `arg:"enable-api-logging" yaml:"enable_api_logging"`
	DaprPathCmdFlag    string `yaml:"dapr_path_cmd_flag"`
}

func (meta *DaprMeta) newAppID() string {
	for {
		appID := strings.ToLower(strings.ReplaceAll(sillyname.GenerateStupidName(), " ", "-"))
		if !meta.idExists(appID) {
			return appID
		}
	}
}

func (config *RunConfig) validateComponentPath() error {
	_, err := os.Stat(config.ComponentsPath)
	if err != nil {
		return err
	}
	componentsLoader := components.NewStandaloneComponents(modes.StandaloneConfig{ComponentsPath: config.ComponentsPath})
	_, err = componentsLoader.LoadComponents()
	if err != nil {
		return err
	}
	return nil
}

func (config *RunConfig) validatePlacementHostAddr() error {
	placementHostAddr := config.PlacementHostAddr
	if len(placementHostAddr) == 0 {
		placementHostAddr = "localhost"
	}
	if indx := strings.Index(placementHostAddr, ":"); indx == -1 {
		if runtime.GOOS == daprWindowsOS {
			placementHostAddr = fmt.Sprintf("%s:6050", placementHostAddr)
		} else {
			placementHostAddr = fmt.Sprintf("%s:50005", placementHostAddr)
		}
	}
	config.PlacementHostAddr = placementHostAddr
	return nil
}

func (config *RunConfig) validatePort(portName string, portPtr *int, meta *DaprMeta) error {
	if *portPtr <= 0 {
		port, err := freeport.GetFreePort()
		if err != nil {
			return err
		}
		*portPtr = port
		return nil
	}

	if meta.portExists(*portPtr) {
		return fmt.Errorf("invalid configuration for %s. Port %v is not available", portName, *portPtr)
	}
	return nil
}

func (config *RunConfig) validate() error {
	meta, err := newDaprMeta()
	if err != nil {
		return err
	}

	if config.AppID == "" {
		config.AppID = meta.newAppID()
	}

	err = config.validateComponentPath()
	if err != nil {
		return err
	}

	if config.ResourcesPath != "" {
		config.ComponentsPath = ""
	}

	if config.AppPort < 0 {
		config.AppPort = 0
	}

	err = config.validatePort("HTTPPort", &config.HTTPPort, meta)
	if err != nil {
		return err
	}

	err = config.validatePort("GRPCPort", &config.GRPCPort, meta)
	if err != nil {
		return err
	}

	err = config.validatePort("MetricsPort", &config.MetricsPort, meta)
	if err != nil {
		return err
	}

	err = config.validatePort("InternalGRPCPort", &config.InternalGRPCPort, meta)
	if err != nil {
		return err
	}

	if config.EnableProfiling {
		err = config.validatePort("ProfilePort", &config.ProfilePort, meta)
		if err != nil {
			return err
		}
	}

	if config.MaxConcurrency < 1 {
		config.MaxConcurrency = -1
	}
	if config.MaxRequestBodySize < 0 {
		config.MaxRequestBodySize = -1
	}

	if config.HTTPReadBufferSize < 0 {
		config.HTTPReadBufferSize = -1
	}

	err = config.validatePlacementHostAddr()
	if err != nil {
		return err
	}
	return nil
}

type DaprMeta struct {
	ExistingIDs   map[string]bool
	ExistingPorts map[int]bool
}

func (meta *DaprMeta) idExists(id string) bool {
	_, ok := meta.ExistingIDs[id]
	return ok
}

func (meta *DaprMeta) portExists(port int) bool {
	if port <= 0 {
		return false
	}
	//nolint
	_, ok := meta.ExistingPorts[port]
	if ok {
		return true
	}

	// try to listen on the port.
	listener, err := net.Listen("tcp", fmt.Sprintf(":%v", port))
	if err != nil {
		return true
	}
	listener.Close()

	meta.ExistingPorts[port] = true
	return false
}

func newDaprMeta() (*DaprMeta, error) {
	meta := DaprMeta{}
	meta.ExistingIDs = make(map[string]bool)
	meta.ExistingPorts = make(map[int]bool)
	dapr, err := List()
	if err != nil {
		return nil, err
	}
	for _, instance := range dapr {
		meta.ExistingIDs[instance.AppID] = true
		meta.ExistingPorts[instance.AppPort] = true
		meta.ExistingPorts[instance.HTTPPort] = true
		meta.ExistingPorts[instance.GRPCPort] = true
	}
	return &meta, nil
}

func (config *RunConfig) getArgs() []string {
	args := []string{}

	schema := reflect.ValueOf(*config)
	args = getArgsFromSchema(schema, args)

	if config.ConfigFile != "" {
		sentryAddress := mtlsEndpoint(config.ConfigFile)
		if sentryAddress != "" {
			// mTLS is enabled locally, set it up.
			args = append(args, "--enable-mtls", "--sentry-address", sentryAddress)
		}
	}

	if print.IsJSONLogEnabled() {
		args = append(args, "--log-as-json")
	}
	return args
}

// Recursive function to get all the args from the config struct.
// This is needed because the config struct has embedded struct.
func getArgsFromSchema(schema reflect.Value, args []string) []string {
	for i := 0; i < schema.NumField(); i++ {
		valueField := schema.Field(i).Interface()
		typeField := schema.Type().Field(i)
		key := typeField.Tag.Get("arg")
		if typeField.Type.Kind() == reflect.Struct {
			args = getArgsFromSchema(schema.Field(i), args)
			continue
		}
		if len(key) == 0 {
			continue
		}
		key = "--" + key

		ifneq, hasIfneq := typeField.Tag.Lookup("ifneq")

		switch valueField.(type) {
		case bool:
			if valueField == true {
				args = append(args, key)
			}
		default:
			value := fmt.Sprintf("%v", reflect.ValueOf(valueField))
			if len(value) != 0 && (!hasIfneq || value != ifneq) {
				args = append(args, key, value)
			}
		}
	}
	return args
}

func (config *RunConfig) setDefaultFromSchema() {
	schema := reflect.ValueOf(*config)
	config.setDefaultFromSchemaRecursive(schema)
}

func (config *RunConfig) setDefaultFromSchemaRecursive(schema reflect.Value) {
	for i := 0; i < schema.NumField(); i++ {
		valueField := schema.Field(i)
		typeField := schema.Type().Field(i)
		if typeField.Type.Kind() == reflect.Struct {
			config.setDefaultFromSchemaRecursive(valueField)
			continue
		}
		if valueField.IsZero() && len(typeField.Tag.Get(defaultStructTagKey)) != 0 {
			switch valueField.Kind() {
			case reflect.Int:
				if val, err := strconv.ParseInt(typeField.Tag.Get(defaultStructTagKey), 10, 64); err == nil {
					reflect.ValueOf(config).Elem().FieldByName(typeField.Name).Set(reflect.ValueOf(int(val)).Convert(valueField.Type()))
				}
			case reflect.String:
				val := typeField.Tag.Get(defaultStructTagKey)
				reflect.ValueOf(config).Elem().FieldByName(typeField.Name).Set(reflect.ValueOf(val).Convert(valueField.Type()))
			}
		}
	}
}

func (config *RunConfig) getEnv() []string {
	env := []string{}
	schema := reflect.ValueOf(*config)
	for i := 0; i < schema.NumField(); i++ {
		valueField := schema.Field(i).Interface()
		typeField := schema.Type().Field(i)
		key := typeField.Tag.Get("env")
		if len(key) == 0 {
			continue
		}
		if value, ok := valueField.(int); ok && value <= 0 {
			// ignore unset numeric variables.
			continue
		}

		value := fmt.Sprintf("%v", reflect.ValueOf(valueField))
		env = append(env, fmt.Sprintf("%s=%v", key, value))
	}
	for i := range config.Env {
		env = append(env, fmt.Sprintf("%s=%v", config.Env[i].Name, config.Env[i].Value))
	}
	return env
}

// RunOutput represents the run output.
type RunOutput struct {
	DaprCMD      *exec.Cmd
	DaprErr      error
	DaprHTTPPort int
	DaprGRPCPort int
	AppID        string
	AppCMD       *exec.Cmd
	AppErr       error
}

func getDaprCommand(config *RunConfig) (*exec.Cmd, error) {
	daprCMD, err := lookupBinaryFilePath(config.DaprPathCmdFlag, "daprd")
	if err != nil {
		return nil, err
	}

	args := config.getArgs()
	cmd := exec.Command(daprCMD, args...)
	return cmd, nil
}

func mtlsEndpoint(configFile string) string {
	if configFile == "" {
		return ""
	}

	b, err := os.ReadFile(configFile)
	if err != nil {
		return ""
	}

	var config mtlsConfig
	err = yaml.Unmarshal(b, &config)
	if err != nil {
		return ""
	}

	if config.Spec.MTLS.Enabled {
		return sentryDefaultAddress
	}
	return ""
}

func getAppCommand(config *RunConfig) *exec.Cmd {
	argCount := len(config.Command)

	if argCount == 0 {
		return nil
	}
	command := config.Command[0]

	args := []string{}
	if argCount > 1 {
		args = config.Command[1:]
	}

	cmd := exec.Command(command, args...)
	cmd.Env = os.Environ()
	cmd.Env = append(cmd.Env, config.getEnv()...)

	return cmd
}

func Run(config *RunConfig) (*RunOutput, error) {
	// set default values from RunConfig struct's tag.
	config.setDefaultFromSchema()
	//nolint
	err := config.validate()
	if err != nil {
		return nil, err
	}

	daprCMD, err := getDaprCommand(config)
	if err != nil {
		return nil, err
	}

	//nolint
	var appCMD *exec.Cmd = getAppCommand(config)
	return &RunOutput{
		DaprCMD:      daprCMD,
		DaprErr:      nil,
		AppCMD:       appCMD,
		AppErr:       nil,
		AppID:        config.AppID,
		DaprHTTPPort: config.HTTPPort,
		DaprGRPCPort: config.GRPCPort,
	}, nil
}<|MERGE_RESOLUTION|>--- conflicted
+++ resolved
@@ -53,12 +53,8 @@
 	Command          []string `yaml:"command"`
 	MetricsPort      int      `env:"DAPR_METRICS_PORT" arg:"metrics-port" yaml:"metrics_port" default:"-1"`
 	UnixDomainSocket string   `arg:"unix-domain-socket" yaml:"unix_domain_socket"`
-<<<<<<< HEAD
-	InternalGRPCPort int      `arg:"dapr-internal-grpc-port" yaml:"dapr_internal_grpc_port"`
-=======
 	InternalGRPCPort int      `arg:"dapr-internal-grpc-port" yaml:"dapr_internal_grpc_port" default:"-1"`
 	DaprPathCmdFlag  string   `yaml:"dapr_path_cmd_flag"`
->>>>>>> 8b68de52
 	SharedRunConfig  `yaml:",inline"`
 	Env              []EnvItems `yaml:"env"`
 }
