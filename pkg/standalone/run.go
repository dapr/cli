// ------------------------------------------------------------
// Copyright (c) Microsoft Corporation.
// Licensed under the MIT License.
// ------------------------------------------------------------

package standalone

import (
	"errors"
	"fmt"
	"io/ioutil"
	"os"
	"os/exec"
	"path"
	"runtime"
	"strings"

	"gopkg.in/yaml.v2"

	"github.com/Pallinder/sillyname-go"
	"github.com/phayes/freeport"

	"github.com/dapr/dapr/pkg/components"
	modes "github.com/dapr/dapr/pkg/config/modes"
)

const (
	componentsDirName           = "components"
	redisMessageBusYamlFileName = "redis_messagebus.yaml"
	redisStateStoreYamlFileName = "redis.yaml"
)

// RunConfig to represent application configuration parameters
type RunConfig struct {
	AppID           string
	AppPort         int
	HTTPPort        int
	GRPCPort        int
	ConfigFile      string
	Protocol        string
	Arguments       []string
	EnableProfiling bool
	ProfilePort     int
	LogLevel        string
	MaxConcurrency  int
	RedisHost       string
	PlacementHost   string
}

// RunOutput to represent the run output
type RunOutput struct {
	DaprCMD      *exec.Cmd
	DaprHTTPPort int
	DaprGRPCPort int
	AppID        string
	AppCMD       *exec.Cmd
}

type component struct {
	APIVersion string `yaml:"apiVersion"`
	Kind       string `yaml:"kind"`
	Metadata   struct {
		Name string `yaml:"name"`
	} `yaml:"metadata"`
	Spec struct {
		Type     string                  `yaml:"type"`
		Metadata []componentMetadataItem `yaml:"metadata"`
	} `yaml:"spec"`
}

type componentMetadataItem struct {
	Name  string `yaml:"name"`
	Value string `yaml:"value"`
}

func getDaprCommand(appID string, daprHTTPPort int, daprGRPCPort int, appPort int, configFile, protocol string, enableProfiling bool, profilePort int, logLevel string, maxConcurrency int, placementHost string) (*exec.Cmd, int, int, error) {
	if daprHTTPPort < 0 {
		port, err := freeport.GetFreePort()
		if err != nil {
			return nil, -1, -1, err
		}

		daprHTTPPort = port
	}

	if daprGRPCPort < 0 {
		grpcPort, err := freeport.GetFreePort()
		if err != nil {
			return nil, -1, -1, err
		}

		daprGRPCPort = grpcPort
	}

	if maxConcurrency < 1 {
		maxConcurrency = -1
	}

	daprCMD := "daprd"
	if runtime.GOOS == "windows" {
		daprCMD = fmt.Sprintf("%s.exe", daprCMD)
	}

	args := []string{"--dapr-id", appID, "--dapr-http-port", fmt.Sprintf("%v", daprHTTPPort), "--dapr-grpc-port", fmt.Sprintf("%v", daprGRPCPort), "--log-level", logLevel, "--max-concurrency", fmt.Sprintf("%v", maxConcurrency), "--protocol", protocol}
	if appPort > -1 {
		args = append(args, "--app-port")
		args = append(args, fmt.Sprintf("%v", appPort))
	}

	args = append(args, "--placement-address")

	if runtime.GOOS == "windows" {
		args = append(args, fmt.Sprintf("%s:6050", placementHost))
	} else {
		args = append(args, fmt.Sprintf("%s:50005", placementHost))
	}

	if configFile != "" {
		args = append(args, "--config")
		args = append(args, configFile)
	}

	if enableProfiling {
		if profilePort == -1 {
			pp, err := freeport.GetFreePort()
			if err != nil {
				return nil, -1, -1, err
			}
			profilePort = pp
		}

		args = append(args, "--enable-profiling")
		args = append(args, "true")
		args = append(args, "--profile-port")
		args = append(args, fmt.Sprintf("%v", profilePort))
	}

	cmd := exec.Command(daprCMD, args...)
	return cmd, daprHTTPPort, daprGRPCPort, nil
}

func getAppCommand(httpPort, grpcPort int, command string, args []string) (*exec.Cmd, error) {
	cmd := exec.Command(command, args...)
	cmd.Env = os.Environ()
	cmd.Env = append(cmd.Env, fmt.Sprintf("DAPR_HTTP_PORT=%v", httpPort))
	cmd.Env = append(cmd.Env, fmt.Sprintf("DAPR_GRPC_PORT=%v", grpcPort))

	return cmd, nil
}

func absoluteComponentsDir() (string, error) {
	wd, err := os.Getwd()
	if err != nil {
		return "", err
	}

	return path.Join(wd, componentsDirName), nil
}

func createRedisStateStore(redisHost string) error {
	redisStore := component{
		APIVersion: "dapr.io/v1alpha1",
		Kind:       "Component",
	}

	redisStore.Metadata.Name = "statestore"
	redisStore.Spec.Type = "state.redis"
	redisStore.Spec.Metadata = []componentMetadataItem{}
	redisStore.Spec.Metadata = append(redisStore.Spec.Metadata, componentMetadataItem{
		Name:  "redisHost",
		Value: fmt.Sprintf("%s:6379", redisHost),
	})
	redisStore.Spec.Metadata = append(redisStore.Spec.Metadata, componentMetadataItem{
		Name:  "redisPassword",
		Value: "",
	})

	b, err := yaml.Marshal(&redisStore)
	if err != nil {
		return err
	}

	componentsDir, err := absoluteComponentsDir()
	if err != nil {
		return err
	}

	os.Mkdir(componentsDir, 0777)
	err = ioutil.WriteFile(path.Join(componentsDir, redisStateStoreYamlFileName), b, 0644)
	if err != nil {
		return err
	}

	return nil
}

func createRedisPubSub(redisHost string) error {
	redisMessageBus := component{
		APIVersion: "dapr.io/v1alpha1",
		Kind:       "Component",
	}

	redisMessageBus.Metadata.Name = "messagebus"
	redisMessageBus.Spec.Type = "pubsub.redis"
	redisMessageBus.Spec.Metadata = []componentMetadataItem{}
	redisMessageBus.Spec.Metadata = append(redisMessageBus.Spec.Metadata, componentMetadataItem{
		Name:  "redisHost",
		Value: fmt.Sprintf("%s:6379", redisHost),
	})
	redisMessageBus.Spec.Metadata = append(redisMessageBus.Spec.Metadata, componentMetadataItem{
		Name:  "redisPassword",
		Value: "",
	})

	b, err := yaml.Marshal(&redisMessageBus)
	if err != nil {
		return err
	}

	componentsDir, err := absoluteComponentsDir()
	if err != nil {
		return err
	}

	os.Mkdir(componentsDir, 0777)
	err = ioutil.WriteFile(path.Join(componentsDir, redisMessageBusYamlFileName), b, 0644)
	if err != nil {
		return err
	}

	return nil
}

func Run(config *RunConfig) (*RunOutput, error) {
	appID := config.AppID
	if appID == "" {
		appID = strings.Replace(sillyname.GenerateStupidName(), " ", "-", -1)
	}

	dapr, err := List()
	if err != nil {
		return nil, err
	}

	for _, a := range dapr {
		if appID == a.AppID {
			return nil, fmt.Errorf("dapr with ID %s is already running", appID)
		}
	}

	componentsDir, err := absoluteComponentsDir()
	if err != nil {
		return nil, err
	}

<<<<<<< HEAD
	if !dirOrFileExists(path.Join(componentsDir, redisStateStoreYamlFileName)) {
		err = createRedisStateStore(config.RedisHost)
=======
	componentsLoader := components.NewStandaloneComponents(modes.StandaloneConfig{ComponentsPath: componentsDir})
	components, err := componentsLoader.LoadComponents()
	if err != nil {
		return nil, err
	}

	var stateStore, pubSub string

	for _, component := range components {
		if strings.HasPrefix(component.Spec.Type, "state") {
			stateStore = component.Spec.Type
		}
		if strings.HasPrefix(component.Spec.Type, "pubsub") {
			pubSub = component.Spec.Type
		}
	}

	if stateStore == "" {
		err = createRedisStateStore()
>>>>>>> da9be101
		if err != nil {
			return nil, err
		}
	}

<<<<<<< HEAD
	if !dirOrFileExists(path.Join(componentsDir, redisMessageBusYamlFileName)) {
		err = createRedisPubSub(config.RedisHost)
=======
	if pubSub == "" {
		err = createRedisPubSub()
>>>>>>> da9be101
		if err != nil {
			return nil, err
		}
	}

	daprCMD, daprHTTPPort, daprGRPCPort, err := getDaprCommand(appID, config.HTTPPort, config.GRPCPort, config.AppPort, config.ConfigFile, config.Protocol, config.EnableProfiling, config.ProfilePort, config.LogLevel, config.MaxConcurrency, config.PlacementHost)
	if err != nil {
		return nil, err
	}

	for _, a := range dapr {
		if daprHTTPPort == a.HTTPPort {
			return nil, fmt.Errorf("there's already a dapr instance running with http port %v", daprHTTPPort)
		} else if daprGRPCPort == a.GRPCPort {
			return nil, fmt.Errorf("there's already a dapr instance running with gRPC port %v", daprGRPCPort)
		}
	}

	runArgs := []string{}
	argCount := len(config.Arguments)

	if argCount == 0 {
		return nil, errors.New("No app entrypoint given")
	}

	cmd := config.Arguments[0]
	if len(config.Arguments) > 1 {
		runArgs = config.Arguments[1:]
	}

	appCMD, err := getAppCommand(daprHTTPPort, daprGRPCPort, cmd, runArgs)
	if err != nil {
		return nil, err
	}

	return &RunOutput{
		DaprCMD:      daprCMD,
		AppCMD:       appCMD,
		AppID:        appID,
		DaprHTTPPort: daprHTTPPort,
		DaprGRPCPort: daprGRPCPort,
	}, nil
}<|MERGE_RESOLUTION|>--- conflicted
+++ resolved
@@ -253,10 +253,6 @@
 		return nil, err
 	}
 
-<<<<<<< HEAD
-	if !dirOrFileExists(path.Join(componentsDir, redisStateStoreYamlFileName)) {
-		err = createRedisStateStore(config.RedisHost)
-=======
 	componentsLoader := components.NewStandaloneComponents(modes.StandaloneConfig{ComponentsPath: componentsDir})
 	components, err := componentsLoader.LoadComponents()
 	if err != nil {
@@ -275,20 +271,14 @@
 	}
 
 	if stateStore == "" {
-		err = createRedisStateStore()
->>>>>>> da9be101
+		err = createRedisStateStore(config.RedisHost)
 		if err != nil {
 			return nil, err
 		}
 	}
 
-<<<<<<< HEAD
-	if !dirOrFileExists(path.Join(componentsDir, redisMessageBusYamlFileName)) {
+	if pubSub == "" {
 		err = createRedisPubSub(config.RedisHost)
-=======
-	if pubSub == "" {
-		err = createRedisPubSub()
->>>>>>> da9be101
 		if err != nil {
 			return nil, err
 		}
