/*
Copyright 2021 The Dapr Authors
Licensed under the Apache License, Version 2.0 (the "License");
you may not use this file except in compliance with the License.
You may obtain a copy of the License at
    http://www.apache.org/licenses/LICENSE-2.0
Unless required by applicable law or agreed to in writing, software
distributed under the License is distributed on an "AS IS" BASIS,
WITHOUT WARRANTIES OR CONDITIONS OF ANY KIND, either express or implied.
See the License for the specific language governing permissions and
limitations under the License.
*/

package standalone

import (
	"fmt"
	"io/ioutil"
	"net"
	"os"
	"os/exec"
	"reflect"
	"runtime"
	"strings"

	"github.com/Pallinder/sillyname-go"
	"github.com/phayes/freeport"
	"gopkg.in/yaml.v2"

	"github.com/dapr/cli/pkg/print"
	"github.com/dapr/dapr/pkg/components"
	modes "github.com/dapr/dapr/pkg/config/modes"
)

const sentryDefaultAddress = "localhost:50001"

// RunConfig represents the application configuration parameters.
type RunConfig struct {
	AppID              string `env:"APP_ID" arg:"app-id"`
	AppPort            int    `env:"APP_PORT" arg:"app-port"`
	HTTPPort           int    `env:"DAPR_HTTP_PORT" arg:"dapr-http-port"`
	GRPCPort           int    `env:"DAPR_GRPC_PORT" arg:"dapr-grpc-port"`
	ConfigFile         string `arg:"config"`
	Protocol           string `arg:"app-protocol"`
	Arguments          []string
	EnableProfiling    bool   `arg:"enable-profiling"`
	ProfilePort        int    `arg:"profile-port"`
	LogLevel           string `arg:"log-level"`
	MaxConcurrency     int    `arg:"app-max-concurrency"`
	PlacementHostAddr  string `arg:"placement-host-address"`
	ComponentsPath     string `arg:"components-path"`
	AppSSL             bool   `arg:"app-ssl"`
	MetricsPort        int    `env:"DAPR_METRICS_PORT" arg:"metrics-port"`
	MaxRequestBodySize int    `arg:"dapr-http-max-request-size"`
	UnixDomainSocket   string `arg:"unix-domain-socket"`
<<<<<<< HEAD
	InternalGRPCPort   int    `arg:"dapr-internal-grpc-port"`
=======
	EnableAPILogging   bool   `arg:"enable-api-logging"`
>>>>>>> 4765d02e
}

func (meta *DaprMeta) newAppID() string {
	for {
		appID := strings.ReplaceAll(sillyname.GenerateStupidName(), " ", "-")
		if !meta.idExists(appID) {
			return appID
		}
	}
}

func (config *RunConfig) validateComponentPath() error {
	_, err := os.Stat(config.ComponentsPath)
	if err != nil {
		return err
	}
	componentsLoader := components.NewStandaloneComponents(modes.StandaloneConfig{ComponentsPath: config.ComponentsPath})
	_, err = componentsLoader.LoadComponents()
	if err != nil {
		return err
	}
	return nil
}

func (config *RunConfig) validatePlacementHostAddr() error {
	placementHostAddr := config.PlacementHostAddr
	if len(placementHostAddr) == 0 {
		placementHostAddr = "localhost"
	}
	if indx := strings.Index(placementHostAddr, ":"); indx == -1 {
		if runtime.GOOS == daprWindowsOS {
			placementHostAddr = fmt.Sprintf("%s:6050", placementHostAddr)
		} else {
			placementHostAddr = fmt.Sprintf("%s:50005", placementHostAddr)
		}
	}
	config.PlacementHostAddr = placementHostAddr
	return nil
}

func (config *RunConfig) validatePort(portName string, portPtr *int, meta *DaprMeta) error {
	if *portPtr <= 0 {
		port, err := freeport.GetFreePort()
		if err != nil {
			return err
		}
		*portPtr = port
		return nil
	}

	if meta.portExists(*portPtr) {
		return fmt.Errorf("invalid configuration for %s. Port %v is not available", portName, *portPtr)
	}
	return nil
}

func (config *RunConfig) validate() error {
	meta, err := newDaprMeta()
	if err != nil {
		return err
	}

	if config.AppID == "" {
		config.AppID = meta.newAppID()
	}

	err = config.validateComponentPath()
	if err != nil {
		return err
	}

	if config.AppPort < 0 {
		config.AppPort = 0
	}

	err = config.validatePort("HTTPPort", &config.HTTPPort, meta)
	if err != nil {
		return err
	}

	err = config.validatePort("GRPCPort", &config.GRPCPort, meta)
	if err != nil {
		return err
	}

	err = config.validatePort("MetricsPort", &config.MetricsPort, meta)
	if err != nil {
		return err
	}

	if config.EnableProfiling {
		err = config.validatePort("ProfilePort", &config.ProfilePort, meta)
		if err != nil {
			return err
		}
	}

	if config.MaxConcurrency < 1 {
		config.MaxConcurrency = -1
	}
	if config.MaxRequestBodySize < 0 {
		config.MaxRequestBodySize = -1
	}

	err = config.validatePlacementHostAddr()
	if err != nil {
		return err
	}
	return nil
}

type DaprMeta struct {
	ExistingIDs   map[string]bool
	ExistingPorts map[int]bool
}

func (meta *DaprMeta) idExists(id string) bool {
	_, ok := meta.ExistingIDs[id]
	return ok
}

func (meta *DaprMeta) portExists(port int) bool {
	if port <= 0 {
		return false
	}
	//nolint
	_, ok := meta.ExistingPorts[port]
	if ok {
		return true
	}

	// try to listen on the port.
	listener, err := net.Listen("tcp", fmt.Sprintf(":%v", port))
	if err != nil {
		return true
	}
	listener.Close()

	meta.ExistingPorts[port] = true
	return false
}

func newDaprMeta() (*DaprMeta, error) {
	meta := DaprMeta{}
	meta.ExistingIDs = make(map[string]bool)
	meta.ExistingPorts = make(map[int]bool)
	dapr, err := List()
	if err != nil {
		return nil, err
	}
	for _, instance := range dapr {
		meta.ExistingIDs[instance.AppID] = true
		meta.ExistingPorts[instance.AppPort] = true
		meta.ExistingPorts[instance.HTTPPort] = true
		meta.ExistingPorts[instance.GRPCPort] = true
	}
	return &meta, nil
}

func (config *RunConfig) getArgs() []string {
	args := []string{}
	schema := reflect.ValueOf(*config)
	for i := 0; i < schema.NumField(); i++ {
		valueField := schema.Field(i).Interface()
		typeField := schema.Type().Field(i)
		key := typeField.Tag.Get("arg")
		if len(key) == 0 {
			continue
		}
		key = "--" + key

		switch valueField.(type) {
		case bool:
			if valueField == true {
				args = append(args, key)
			}
		default:
			value := fmt.Sprintf("%v", reflect.ValueOf(valueField))
			if len(value) != 0 {
				args = append(args, key, value)
			}
		}
	}
	if config.ConfigFile != "" {
		sentryAddress := mtlsEndpoint(config.ConfigFile)
		if sentryAddress != "" {
			// mTLS is enabled locally, set it up.
			args = append(args, "--enable-mtls", "--sentry-address", sentryAddress)
		}
	}

	if print.IsJSONLogEnabled() {
		args = append(args, "--log-as-json")
	}

	return args
}

func (config *RunConfig) getEnv() []string {
	env := []string{}
	schema := reflect.ValueOf(*config)
	for i := 0; i < schema.NumField(); i++ {
		valueField := schema.Field(i).Interface()
		typeField := schema.Type().Field(i)
		key := typeField.Tag.Get("env")
		if len(key) == 0 {
			continue
		}
		if value, ok := valueField.(int); ok && value <= 0 {
			// ignore unset numeric variables.
			continue
		}

		value := fmt.Sprintf("%v", reflect.ValueOf(valueField))
		env = append(env, fmt.Sprintf("%s=%v", key, value))
	}
	return env
}

// RunOutput represents the run output.
type RunOutput struct {
	DaprCMD      *exec.Cmd
	DaprErr      error
	DaprHTTPPort int
	DaprGRPCPort int
	AppID        string
	AppCMD       *exec.Cmd
	AppErr       error
}

func getDaprCommand(config *RunConfig) (*exec.Cmd, error) {
	daprCMD := binaryFilePath(defaultDaprBinPath(), "daprd")
	args := config.getArgs()
	cmd := exec.Command(daprCMD, args...)
	return cmd, nil
}

func mtlsEndpoint(configFile string) string {
	if configFile == "" {
		return ""
	}

	b, err := ioutil.ReadFile(configFile)
	if err != nil {
		return ""
	}

	var config mtlsConfig
	err = yaml.Unmarshal(b, &config)
	if err != nil {
		return ""
	}

	if config.Spec.MTLS.Enabled {
		return sentryDefaultAddress
	}
	return ""
}

func getAppCommand(config *RunConfig) *exec.Cmd {
	argCount := len(config.Arguments)

	if argCount == 0 {
		return nil
	}
	command := config.Arguments[0]

	args := []string{}
	if argCount > 1 {
		args = config.Arguments[1:]
	}

	cmd := exec.Command(command, args...)
	cmd.Env = os.Environ()
	cmd.Env = append(cmd.Env, config.getEnv()...)

	return cmd
}

func Run(config *RunConfig) (*RunOutput, error) {
	//nolint
	err := config.validate()
	if err != nil {
		return nil, err
	}

	daprCMD, err := getDaprCommand(config)
	if err != nil {
		return nil, err
	}

	//nolint
	var appCMD *exec.Cmd = getAppCommand(config)
	return &RunOutput{
		DaprCMD:      daprCMD,
		DaprErr:      nil,
		AppCMD:       appCMD,
		AppErr:       nil,
		AppID:        config.AppID,
		DaprHTTPPort: config.HTTPPort,
		DaprGRPCPort: config.GRPCPort,
	}, nil
}<|MERGE_RESOLUTION|>--- conflicted
+++ resolved
@@ -53,11 +53,8 @@
 	MetricsPort        int    `env:"DAPR_METRICS_PORT" arg:"metrics-port"`
 	MaxRequestBodySize int    `arg:"dapr-http-max-request-size"`
 	UnixDomainSocket   string `arg:"unix-domain-socket"`
-<<<<<<< HEAD
 	InternalGRPCPort   int    `arg:"dapr-internal-grpc-port"`
-=======
 	EnableAPILogging   bool   `arg:"enable-api-logging"`
->>>>>>> 4765d02e
 }
 
 func (meta *DaprMeta) newAppID() string {
