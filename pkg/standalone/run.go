// ------------------------------------------------------------
// Copyright (c) Microsoft Corporation.
// Licensed under the MIT License.
// ------------------------------------------------------------

package standalone

import (
	"fmt"
	"io/ioutil"
	"os"
	"os/exec"
	"runtime"
	"strings"

	"gopkg.in/yaml.v2"

	"github.com/Pallinder/sillyname-go"
	"github.com/phayes/freeport"

	"github.com/dapr/dapr/pkg/components"
	modes "github.com/dapr/dapr/pkg/config/modes"
)

const (
<<<<<<< HEAD
	messageBusYamlFileName = "pubsub.yaml"
	stateStoreYamlFileName = "statestore.yaml"
	zipkinYamlFileName     = "zipkin.yaml"
	zipkinDefaultHost      = "localhost"
	defaultConfigFileName  = "default.yaml"
	sentryDefaultAddress   = "localhost:50001"
=======
	sentryDefaultAddress = "localhost:50001"
>>>>>>> 0afc3666
)

// RunConfig represents the application configuration parameters.
type RunConfig struct {
	AppID           string
	AppPort         int
	HTTPPort        int
	GRPCPort        int
	ConfigFile      string
	Protocol        string
	Arguments       []string
	EnableProfiling bool
	ProfilePort     int
	LogLevel        string
	MaxConcurrency  int
	PlacementHost   string
	ComponentsPath  string
}

// RunOutput represents the run output.
type RunOutput struct {
	DaprCMD      *exec.Cmd
	DaprHTTPPort int
	DaprGRPCPort int
	AppID        string
	AppCMD       *exec.Cmd
}

type configuration struct {
	APIVersion string `yaml:"apiVersion"`
	Kind       string `yaml:"kind"`
	Metadata   struct {
		Name string `yaml:"name"`
	} `yaml:"metadata"`
	Spec struct {
		Tracing struct {
			SamplingRate string `yaml:"samplingRate"`
		} `yaml:"tracing"`
	} `yaml:"spec"`
}

type component struct {
	APIVersion string `yaml:"apiVersion"`
	Kind       string `yaml:"kind"`
	Metadata   struct {
		Name string `yaml:"name"`
	} `yaml:"metadata"`
	Spec struct {
		Type     string                  `yaml:"type"`
		Metadata []componentMetadataItem `yaml:"metadata"`
	} `yaml:"spec"`
}

type componentMetadataItem struct {
	Name  string `yaml:"name"`
	Value string `yaml:"value"`
}

func getDaprCommand(appID string, daprHTTPPort int, daprGRPCPort int, appPort int, configFile, protocol string, enableProfiling bool, profilePort int, logLevel string, maxConcurrency int, placementHost string, componentsPath string) (*exec.Cmd, int, int, int, error) {
	if daprHTTPPort < 0 {
		port, err := freeport.GetFreePort()
		if err != nil {
			return nil, -1, -1, -1, err
		}

		daprHTTPPort = port
	}

	if daprGRPCPort < 0 {
		grpcPort, err := freeport.GetFreePort()
		if err != nil {
			return nil, -1, -1, -1, err
		}

		daprGRPCPort = grpcPort
	}

	if maxConcurrency < 1 {
		maxConcurrency = -1
	}

	daprCMD := "daprd"
	if runtime.GOOS == daprWindowsOS {
		daprCMD = fmt.Sprintf("%s.exe", daprCMD)
	}

	metricsPort, err := freeport.GetFreePort()
	if err != nil {
		return nil, -1, -1, -1, err
	}

	args := []string{"--app-id", appID, "--dapr-http-port", fmt.Sprintf("%v", daprHTTPPort), "--dapr-grpc-port", fmt.Sprintf("%v", daprGRPCPort), "--log-level", logLevel, "--max-concurrency", fmt.Sprintf("%v", maxConcurrency), "--protocol", protocol, "--metrics-port", fmt.Sprintf("%v", metricsPort), "--components-path", componentsPath}
	if appPort > -1 {
		args = append(args, "--app-port", fmt.Sprintf("%v", appPort))
	}

	args = append(args, "--placement-address")

	if runtime.GOOS == daprWindowsOS {
		args = append(args, fmt.Sprintf("%s:6050", placementHost))
	} else {
		args = append(args, fmt.Sprintf("%s:50005", placementHost))
	}

	if configFile != "" {
		args = append(args, "--config", configFile)
		sentryAddress := mtlsEndpoint(configFile)
		if sentryAddress != "" {
			// mTLS is enabled locally, set it up
			args = append(args, "--enable-mtls", "--sentry-address", sentryAddress)
		}
	}

	if enableProfiling {
		if profilePort == -1 {
			pp, err := freeport.GetFreePort()
			if err != nil {
				return nil, -1, -1, -1, err
			}
			profilePort = pp
		}

		args = append(
			args,
			"--enable-profiling", "true",
			"--profile-port", fmt.Sprintf("%v", profilePort))
	}

	cmd := exec.Command(daprCMD, args...)
	return cmd, daprHTTPPort, daprGRPCPort, metricsPort, nil
}

func mtlsEndpoint(configFile string) string {
	if configFile == "" {
		return ""
	}

	b, err := ioutil.ReadFile(configFile)
	if err != nil {
		return ""
	}

	var config mtlsConfig
	err = yaml.Unmarshal(b, &config)
	if err != nil {
		return ""
	}

	if config.Spec.MTLS.Enabled {
		return sentryDefaultAddress
	}
	return ""
}

func getAppCommand(httpPort, grpcPort, metricsPort int, command string, args []string) (*exec.Cmd, error) {
	cmd := exec.Command(command, args...)
	cmd.Env = os.Environ()
	cmd.Env = append(
		cmd.Env,
		fmt.Sprintf("DAPR_HTTP_PORT=%v", httpPort),
		fmt.Sprintf("DAPR_GRPC_PORT=%v", grpcPort),
		fmt.Sprintf("DAPR_METRICS_PORT=%v", metricsPort))

	return cmd, nil
}

<<<<<<< HEAD
func createDefaultConfigurtion(configFilePath string) error {
	defaultConfig := configuration{
		APIVersion: "dapr.io/v1alpha1",
		Kind:       "Configuration",
	}
	defaultConfig.Metadata.Name = "daprConfig"
	defaultConfig.Spec.Tracing.SamplingRate = "1"

	b, err := yaml.Marshal(&defaultConfig)
	if err != nil {
		return err
	}

	_, err = os.Stat(configFilePath)
	if os.IsNotExist(err) {
		err = ioutil.WriteFile(configFilePath, b, 0644)
		if err != nil {
			return err
		}
	} else {
		fmt.Printf("default configuration file exists at %s", configFilePath)
	}

	return nil
}

func createZipkinComponent(zipkinHost string, componentsPath string) error {
	zipKinComponent := component{
		APIVersion: "dapr.io/v1alpha1",
		Kind:       "Component",
	}
	zipKinComponent.Metadata.Name = "zipkin"
	zipKinComponent.Spec.Type = "exporters.zipkin"
	zipKinComponent.Spec.Metadata = []componentMetadataItem{
		{
			Name:  "enabled",
			Value: "true",
		},
		{
			Name:  "exporterAddress",
			Value: fmt.Sprintf("http://%s:9411/api/v2/spans", zipkinHost),
		},
	}

	b, err := yaml.Marshal(&zipKinComponent)
	if err != nil {
		return err
	}

	filePath := filepath.Join(componentsPath, zipkinYamlFileName)
	fmt.Printf("WARNING: Zipkin Component configuration file is being overwritten: %s\n", filePath)
	err = ioutil.WriteFile(filePath, b, 0644)
	if err != nil {
		return err
	}

	return nil
}

func createRedisStateStore(redisHost string, componentsPath string) error {
	redisStore := component{
		APIVersion: "dapr.io/v1alpha1",
		Kind:       "Component",
	}

	redisStore.Metadata.Name = "statestore"
	redisStore.Spec.Type = "state.redis"
	redisStore.Spec.Metadata = []componentMetadataItem{
		{
			Name:  "redisHost",
			Value: fmt.Sprintf("%s:6379", redisHost),
		},
		{
			Name:  "redisPassword",
			Value: "",
		},
		{
			Name:  "actorStateStore",
			Value: "true",
		},
	}

	b, err := yaml.Marshal(&redisStore)
	if err != nil {
		return err
	}

	filePath := filepath.Join(componentsPath, stateStoreYamlFileName)
	fmt.Printf("WARNING: Redis State Store file is being overwritten: %s\n", filePath)
	err = ioutil.WriteFile(filePath, b, 0644)
	if err != nil {
		return err
	}

	return nil
}

func createRedisPubSub(redisHost string, componentsPath string) error {
	redisPubSub := component{
		APIVersion: "dapr.io/v1alpha1",
		Kind:       "Component",
	}

	redisPubSub.Metadata.Name = "pubsub"
	redisPubSub.Spec.Type = "pubsub.redis"
	redisPubSub.Spec.Metadata = []componentMetadataItem{
		{
			Name:  "redisHost",
			Value: fmt.Sprintf("%s:6379", redisHost),
		},
		{
			Name:  "redisPassword",
			Value: "",
		},
	}

	b, err := yaml.Marshal(&redisPubSub)
	if err != nil {
		return err
	}

	filePath := filepath.Join(componentsPath, messageBusYamlFileName)
	fmt.Printf("WARNING: Redis PubSub file is being overwritten: %s\n", filePath)
	err = ioutil.WriteFile(filePath, b, 0644)
	if err != nil {
		return err
	}

	return nil
}

=======
>>>>>>> 0afc3666
func Run(config *RunConfig) (*RunOutput, error) {
	appID := config.AppID
	if appID == "" {
		appID = strings.Replace(sillyname.GenerateStupidName(), " ", "-", -1)
	}

	_, err := os.Stat(config.ComponentsPath)
	if err != nil {
		return nil, err
	}

	dapr, err := List()
	if err != nil {
		return nil, err
	}

	for _, a := range dapr {
		if appID == a.AppID {
			return nil, fmt.Errorf("dapr with ID %s is already running", appID)
		}
	}

	componentsLoader := components.NewStandaloneComponents(modes.StandaloneConfig{ComponentsPath: config.ComponentsPath})
	_, err = componentsLoader.LoadComponents()
	if err != nil {
		return nil, err
	}

<<<<<<< HEAD
	configFile, err := getConfigFilePath(config)
	if err != nil {
		return nil, err
	}

	var stateStore, pubSub, zipkin string

	for _, component := range components {
		if strings.HasPrefix(component.Spec.Type, "state") {
			stateStore = component.Spec.Type
		}
		if strings.HasPrefix(component.Spec.Type, "pubsub") {
			pubSub = component.Spec.Type
		}
		if strings.HasPrefix(component.Spec.Type, "exporters.zipkin") {
			zipkin = component.Spec.Type
		}
	}

	if stateStore == "" {
		err = createRedisStateStore(config.RedisHost, config.ComponentsPath)
		if err != nil {
			return nil, err
		}
	}

	if pubSub == "" {
		err = createRedisPubSub(config.RedisHost, config.ComponentsPath)
		if err != nil {
			return nil, err
		}
	}

	if zipkin == "" {
		err = createZipkinComponent(zipkinDefaultHost, config.ComponentsPath)
		if err != nil {
			return nil, err
		}
	}

	daprCMD, daprHTTPPort, daprGRPCPort, metricsPort, err := getDaprCommand(appID, config.HTTPPort, config.GRPCPort, config.AppPort, configFile, config.Protocol, config.EnableProfiling, config.ProfilePort, config.LogLevel, config.MaxConcurrency, config.PlacementHost, config.ComponentsPath)
=======
	daprCMD, daprHTTPPort, daprGRPCPort, metricsPort, err := getDaprCommand(appID, config.HTTPPort, config.GRPCPort, config.AppPort, config.ConfigFile, config.Protocol, config.EnableProfiling, config.ProfilePort, config.LogLevel, config.MaxConcurrency, config.PlacementHost, config.ComponentsPath)
>>>>>>> 0afc3666
	if err != nil {
		return nil, err
	}

	for _, a := range dapr {
		if daprHTTPPort == a.HTTPPort {
			return nil, fmt.Errorf("there's already a Dapr instance running with http port %v", daprHTTPPort)
		} else if daprGRPCPort == a.GRPCPort {
			return nil, fmt.Errorf("there's already a Dapr instance running with gRPC port %v", daprGRPCPort)
		}
	}

	argCount := len(config.Arguments)
	runArgs := []string{}
	var appCMD *exec.Cmd

	if argCount > 0 {
		cmd := config.Arguments[0]
		if len(config.Arguments) > 1 {
			runArgs = config.Arguments[1:]
		}

		appCMD, err = getAppCommand(daprHTTPPort, daprGRPCPort, metricsPort, cmd, runArgs)
		if err != nil {
			return nil, err
		}
	}

	return &RunOutput{
		DaprCMD:      daprCMD,
		AppCMD:       appCMD,
		AppID:        appID,
		DaprHTTPPort: daprHTTPPort,
		DaprGRPCPort: daprGRPCPort,
	}, nil
}

func getConfigFilePath(config *RunConfig) (string, error) {
	if config.ConfigFile == "" {
		configPath := GetDefaultFolderPath(defaultConfigDirName)
		filePath := filepath.Join(configPath, defaultConfigFileName)
		err := createDefaultConfigurtion(filePath)
		fmt.Printf("INFO: using default configuration file  %s \n", filePath)
		return filePath, err
	}

	_, err := os.Stat(config.ConfigFile)
	return config.ConfigFile, err
}<|MERGE_RESOLUTION|>--- conflicted
+++ resolved
@@ -10,6 +10,7 @@
 	"io/ioutil"
 	"os"
 	"os/exec"
+	"path/filepath"
 	"runtime"
 	"strings"
 
@@ -23,16 +24,10 @@
 )
 
 const (
-<<<<<<< HEAD
-	messageBusYamlFileName = "pubsub.yaml"
-	stateStoreYamlFileName = "statestore.yaml"
-	zipkinYamlFileName     = "zipkin.yaml"
-	zipkinDefaultHost      = "localhost"
-	defaultConfigFileName  = "default.yaml"
-	sentryDefaultAddress   = "localhost:50001"
-=======
-	sentryDefaultAddress = "localhost:50001"
->>>>>>> 0afc3666
+	zipkinYamlFileName    = "zipkin.yaml"
+	zipkinDefaultHost     = "localhost"
+	defaultConfigFileName = "default.yaml"
+	sentryDefaultAddress  = "localhost:50001"
 )
 
 // RunConfig represents the application configuration parameters.
@@ -199,7 +194,6 @@
 	return cmd, nil
 }
 
-<<<<<<< HEAD
 func createDefaultConfigurtion(configFilePath string) error {
 	defaultConfig := configuration{
 		APIVersion: "dapr.io/v1alpha1",
@@ -259,80 +253,6 @@
 	return nil
 }
 
-func createRedisStateStore(redisHost string, componentsPath string) error {
-	redisStore := component{
-		APIVersion: "dapr.io/v1alpha1",
-		Kind:       "Component",
-	}
-
-	redisStore.Metadata.Name = "statestore"
-	redisStore.Spec.Type = "state.redis"
-	redisStore.Spec.Metadata = []componentMetadataItem{
-		{
-			Name:  "redisHost",
-			Value: fmt.Sprintf("%s:6379", redisHost),
-		},
-		{
-			Name:  "redisPassword",
-			Value: "",
-		},
-		{
-			Name:  "actorStateStore",
-			Value: "true",
-		},
-	}
-
-	b, err := yaml.Marshal(&redisStore)
-	if err != nil {
-		return err
-	}
-
-	filePath := filepath.Join(componentsPath, stateStoreYamlFileName)
-	fmt.Printf("WARNING: Redis State Store file is being overwritten: %s\n", filePath)
-	err = ioutil.WriteFile(filePath, b, 0644)
-	if err != nil {
-		return err
-	}
-
-	return nil
-}
-
-func createRedisPubSub(redisHost string, componentsPath string) error {
-	redisPubSub := component{
-		APIVersion: "dapr.io/v1alpha1",
-		Kind:       "Component",
-	}
-
-	redisPubSub.Metadata.Name = "pubsub"
-	redisPubSub.Spec.Type = "pubsub.redis"
-	redisPubSub.Spec.Metadata = []componentMetadataItem{
-		{
-			Name:  "redisHost",
-			Value: fmt.Sprintf("%s:6379", redisHost),
-		},
-		{
-			Name:  "redisPassword",
-			Value: "",
-		},
-	}
-
-	b, err := yaml.Marshal(&redisPubSub)
-	if err != nil {
-		return err
-	}
-
-	filePath := filepath.Join(componentsPath, messageBusYamlFileName)
-	fmt.Printf("WARNING: Redis PubSub file is being overwritten: %s\n", filePath)
-	err = ioutil.WriteFile(filePath, b, 0644)
-	if err != nil {
-		return err
-	}
-
-	return nil
-}
-
-=======
->>>>>>> 0afc3666
 func Run(config *RunConfig) (*RunOutput, error) {
 	appID := config.AppID
 	if appID == "" {
@@ -361,51 +281,13 @@
 		return nil, err
 	}
 
-<<<<<<< HEAD
 	configFile, err := getConfigFilePath(config)
 	if err != nil {
 		return nil, err
 	}
 
-	var stateStore, pubSub, zipkin string
-
-	for _, component := range components {
-		if strings.HasPrefix(component.Spec.Type, "state") {
-			stateStore = component.Spec.Type
-		}
-		if strings.HasPrefix(component.Spec.Type, "pubsub") {
-			pubSub = component.Spec.Type
-		}
-		if strings.HasPrefix(component.Spec.Type, "exporters.zipkin") {
-			zipkin = component.Spec.Type
-		}
-	}
-
-	if stateStore == "" {
-		err = createRedisStateStore(config.RedisHost, config.ComponentsPath)
-		if err != nil {
-			return nil, err
-		}
-	}
-
-	if pubSub == "" {
-		err = createRedisPubSub(config.RedisHost, config.ComponentsPath)
-		if err != nil {
-			return nil, err
-		}
-	}
-
-	if zipkin == "" {
-		err = createZipkinComponent(zipkinDefaultHost, config.ComponentsPath)
-		if err != nil {
-			return nil, err
-		}
-	}
-
 	daprCMD, daprHTTPPort, daprGRPCPort, metricsPort, err := getDaprCommand(appID, config.HTTPPort, config.GRPCPort, config.AppPort, configFile, config.Protocol, config.EnableProfiling, config.ProfilePort, config.LogLevel, config.MaxConcurrency, config.PlacementHost, config.ComponentsPath)
-=======
-	daprCMD, daprHTTPPort, daprGRPCPort, metricsPort, err := getDaprCommand(appID, config.HTTPPort, config.GRPCPort, config.AppPort, config.ConfigFile, config.Protocol, config.EnableProfiling, config.ProfilePort, config.LogLevel, config.MaxConcurrency, config.PlacementHost, config.ComponentsPath)
->>>>>>> 0afc3666
+
 	if err != nil {
 		return nil, err
 	}
