/*
Copyright 2021 The Dapr Authors
Licensed under the Apache License, Version 2.0 (the "License");
you may not use this file except in compliance with the License.
You may obtain a copy of the License at
    http://www.apache.org/licenses/LICENSE-2.0
Unless required by applicable law or agreed to in writing, software
distributed under the License is distributed on an "AS IS" BASIS,
WITHOUT WARRANTIES OR CONDITIONS OF ANY KIND, either express or implied.
See the License for the specific language governing permissions and
limitations under the License.
*/

package standalone

import (
	"fmt"
	"net"
	"os"
	"os/exec"
	"reflect"
	"runtime"
	"strings"

	"github.com/Pallinder/sillyname-go"
	"github.com/phayes/freeport"
	"gopkg.in/yaml.v2"

	"github.com/dapr/cli/pkg/print"
	"github.com/dapr/dapr/pkg/components"
	modes "github.com/dapr/dapr/pkg/config/modes"
)

const sentryDefaultAddress = "localhost:50001"

// RunConfig represents the application configuration parameters.
type RunConfig struct {
	AppID            string   `env:"APP_ID" arg:"app-id" yaml:"app_id"`
	AppPort          int      `env:"APP_PORT" arg:"app-port" yaml:"app_port"`
	HTTPPort         int      `env:"DAPR_HTTP_PORT" arg:"dapr-http-port" yaml:"dapr_http_port"`
	GRPCPort         int      `env:"DAPR_GRPC_PORT" arg:"dapr-grpc-port" yaml:"dapr_grpc_port"`
	ProfilePort      int      `arg:"profile-port" yaml:"profile_port"`
	Command          []string `yaml:"command"`
	MetricsPort      int      `env:"DAPR_METRICS_PORT" arg:"metrics-port" yaml:"metrics_port"`
	UnixDomainSocket string   `arg:"unix-domain-socket" yaml:"unix_domain_socket"`
	InternalGRPCPort int      `arg:"dapr-internal-grpc-port" yaml:"dapr_internal_grpc_port"`
	SharedRunConfig  `yaml:",inline"`
}

// SharedRunConfig represents the application configuration parameters, which can be shared across many apps.
type SharedRunConfig struct {
	ConfigFile         string `arg:"config" yaml:"config_file"`
	AppProtocol        string `arg:"app-protocol" yaml:"app_protocol"`
	APIListenAddresses string `arg:"dapr-listen-addresses" yaml:"api_listen_addresses"`
	EnableProfiling    bool   `arg:"enable-profiling" yaml:"enable_profiling"`
	LogLevel           string `arg:"log-level" yaml:"log_level"`
	MaxConcurrency     int    `arg:"app-max-concurrency" yaml:"_appmax_concurrency"`
	PlacementHostAddr  string `arg:"placement-host-address" yaml:"placement_host_address"`
	ComponentsPath     string `arg:"components-path"`
<<<<<<< HEAD
	ResourcesPath      string `arg:"resources-path" yaml:"resources_path"`
	AppSSL             bool   `arg:"app-ssl" yaml:"app_ssl"`
	MaxRequestBodySize int    `arg:"dapr-http-max-request-size" yaml:"dapr_http_max_request_size"`
	HTTPReadBufferSize int    `arg:"dapr-http-read-buffer-size" yaml:"dapr_http_read_buffer_size"`
	EnableAppHealth    bool   `arg:"enable-app-health-check" yaml:"enable_app_health_check"`
	AppHealthPath      string `arg:"app-health-check-path" yaml:"app_health_check_path"`
	AppHealthInterval  int    `arg:"app-health-probe-interval" ifneq:"0" yaml:"app_health_probe_interval"`
	AppHealthTimeout   int    `arg:"app-health-probe-timeout" ifneq:"0" yaml:"app_health_probe_timeout"`
	AppHealthThreshold int    `arg:"app-health-threshold" ifneq:"0" yaml:"app_health_threshold"`
	EnableAPILogging   bool   `arg:"enable-api-logging" yaml:"enable_api_logging"`
=======
	ResourcesPath      string `arg:"resources-path"`
	AppSSL             bool   `arg:"app-ssl"`
	MetricsPort        int    `env:"DAPR_METRICS_PORT" arg:"metrics-port"`
	MaxRequestBodySize int    `arg:"dapr-http-max-request-size"`
	HTTPReadBufferSize int    `arg:"dapr-http-read-buffer-size"`
	UnixDomainSocket   string `arg:"unix-domain-socket"`
	InternalGRPCPort   int    `arg:"dapr-internal-grpc-port"`
	EnableAppHealth    bool   `arg:"enable-app-health-check"`
	AppHealthPath      string `arg:"app-health-check-path"`
	AppHealthInterval  int    `arg:"app-health-probe-interval" ifneq:"0"`
	AppHealthTimeout   int    `arg:"app-health-probe-timeout" ifneq:"0"`
	AppHealthThreshold int    `arg:"app-health-threshold" ifneq:"0"`
	EnableAPILogging   bool   `arg:"enable-api-logging"`
	DaprPathCmdFlag    string
>>>>>>> 53dff409
}

func (meta *DaprMeta) newAppID() string {
	for {
		appID := strings.ToLower(strings.ReplaceAll(sillyname.GenerateStupidName(), " ", "-"))
		if !meta.idExists(appID) {
			return appID
		}
	}
}

func (config *RunConfig) validateComponentPath() error {
	_, err := os.Stat(config.ComponentsPath)
	if err != nil {
		return err
	}
	componentsLoader := components.NewStandaloneComponents(modes.StandaloneConfig{ComponentsPath: config.ComponentsPath})
	_, err = componentsLoader.LoadComponents()
	if err != nil {
		return err
	}
	return nil
}

func (config *RunConfig) validatePlacementHostAddr() error {
	placementHostAddr := config.PlacementHostAddr
	if len(placementHostAddr) == 0 {
		placementHostAddr = "localhost"
	}
	if indx := strings.Index(placementHostAddr, ":"); indx == -1 {
		if runtime.GOOS == daprWindowsOS {
			placementHostAddr = fmt.Sprintf("%s:6050", placementHostAddr)
		} else {
			placementHostAddr = fmt.Sprintf("%s:50005", placementHostAddr)
		}
	}
	config.PlacementHostAddr = placementHostAddr
	return nil
}

func (config *RunConfig) validatePort(portName string, portPtr *int, meta *DaprMeta) error {
	if *portPtr <= 0 {
		port, err := freeport.GetFreePort()
		if err != nil {
			return err
		}
		*portPtr = port
		return nil
	}

	if meta.portExists(*portPtr) {
		return fmt.Errorf("invalid configuration for %s. Port %v is not available", portName, *portPtr)
	}
	return nil
}

func (config *RunConfig) validate() error {
	meta, err := newDaprMeta()
	if err != nil {
		return err
	}

	if config.AppID == "" {
		config.AppID = meta.newAppID()
	}

	err = config.validateComponentPath()
	if err != nil {
		return err
	}

	if config.ResourcesPath != "" {
		config.ComponentsPath = ""
	}

	if config.AppPort < 0 {
		config.AppPort = 0
	}

	err = config.validatePort("HTTPPort", &config.HTTPPort, meta)
	if err != nil {
		return err
	}

	err = config.validatePort("GRPCPort", &config.GRPCPort, meta)
	if err != nil {
		return err
	}

	err = config.validatePort("MetricsPort", &config.MetricsPort, meta)
	if err != nil {
		return err
	}

	err = config.validatePort("InternalGRPCPort", &config.InternalGRPCPort, meta)
	if err != nil {
		return err
	}

	if config.EnableProfiling {
		err = config.validatePort("ProfilePort", &config.ProfilePort, meta)
		if err != nil {
			return err
		}
	}

	if config.MaxConcurrency < 1 {
		config.MaxConcurrency = -1
	}
	if config.MaxRequestBodySize < 0 {
		config.MaxRequestBodySize = -1
	}

	if config.HTTPReadBufferSize < 0 {
		config.HTTPReadBufferSize = -1
	}

	err = config.validatePlacementHostAddr()
	if err != nil {
		return err
	}
	return nil
}

type DaprMeta struct {
	ExistingIDs   map[string]bool
	ExistingPorts map[int]bool
}

func (meta *DaprMeta) idExists(id string) bool {
	_, ok := meta.ExistingIDs[id]
	return ok
}

func (meta *DaprMeta) portExists(port int) bool {
	if port <= 0 {
		return false
	}
	//nolint
	_, ok := meta.ExistingPorts[port]
	if ok {
		return true
	}

	// try to listen on the port.
	listener, err := net.Listen("tcp", fmt.Sprintf(":%v", port))
	if err != nil {
		return true
	}
	listener.Close()

	meta.ExistingPorts[port] = true
	return false
}

func newDaprMeta() (*DaprMeta, error) {
	meta := DaprMeta{}
	meta.ExistingIDs = make(map[string]bool)
	meta.ExistingPorts = make(map[int]bool)
	dapr, err := List()
	if err != nil {
		return nil, err
	}
	for _, instance := range dapr {
		meta.ExistingIDs[instance.AppID] = true
		meta.ExistingPorts[instance.AppPort] = true
		meta.ExistingPorts[instance.HTTPPort] = true
		meta.ExistingPorts[instance.GRPCPort] = true
	}
	return &meta, nil
}

func (config *RunConfig) getArgs() []string {
	args := []string{}

	schema := reflect.ValueOf(*config)
	args = getArgsFromSchema(schema, args)

	if config.ConfigFile != "" {
		sentryAddress := mtlsEndpoint(config.ConfigFile)
		if sentryAddress != "" {
			// mTLS is enabled locally, set it up.
			args = append(args, "--enable-mtls", "--sentry-address", sentryAddress)
		}
	}

	if print.IsJSONLogEnabled() {
		args = append(args, "--log-as-json")
	}
	return args
}

// Recursive function to get all the args from the config struct.
// This is needed because the config struct has embedded struct.
func getArgsFromSchema(schema reflect.Value, args []string) []string {
	for i := 0; i < schema.NumField(); i++ {
		valueField := schema.Field(i).Interface()
		typeField := schema.Type().Field(i)
		key := typeField.Tag.Get("arg")
		if typeField.Type.Kind() == reflect.Struct {
			args = getArgsFromSchema(schema.Field(i), args)
			continue
		}
		if len(key) == 0 {
			continue
		}
		key = "--" + key

		ifneq, hasIfneq := typeField.Tag.Lookup("ifneq")

		switch valueField.(type) {
		case bool:
			if valueField == true {
				args = append(args, key)
			}
		default:
			value := fmt.Sprintf("%v", reflect.ValueOf(valueField))
			if len(value) != 0 && (!hasIfneq || value != ifneq) {
				args = append(args, key, value)
			}
		}
	}
	return args
}

func (config *RunConfig) getEnv() []string {
	env := []string{}
	schema := reflect.ValueOf(*config)
	for i := 0; i < schema.NumField(); i++ {
		valueField := schema.Field(i).Interface()
		typeField := schema.Type().Field(i)
		key := typeField.Tag.Get("env")
		if len(key) == 0 {
			continue
		}
		if value, ok := valueField.(int); ok && value <= 0 {
			// ignore unset numeric variables.
			continue
		}

		value := fmt.Sprintf("%v", reflect.ValueOf(valueField))
		env = append(env, fmt.Sprintf("%s=%v", key, value))
	}
	return env
}

// RunOutput represents the run output.
type RunOutput struct {
	DaprCMD      *exec.Cmd
	DaprErr      error
	DaprHTTPPort int
	DaprGRPCPort int
	AppID        string
	AppCMD       *exec.Cmd
	AppErr       error
}

func getDaprCommand(config *RunConfig) (*exec.Cmd, error) {
	daprCMD, err := lookupBinaryFilePath(config.DaprPathCmdFlag, "daprd")
	if err != nil {
		return nil, err
	}

	args := config.getArgs()
	cmd := exec.Command(daprCMD, args...)
	return cmd, nil
}

func mtlsEndpoint(configFile string) string {
	if configFile == "" {
		return ""
	}

	b, err := os.ReadFile(configFile)
	if err != nil {
		return ""
	}

	var config mtlsConfig
	err = yaml.Unmarshal(b, &config)
	if err != nil {
		return ""
	}

	if config.Spec.MTLS.Enabled {
		return sentryDefaultAddress
	}
	return ""
}

func getAppCommand(config *RunConfig) *exec.Cmd {
	argCount := len(config.Command)

	if argCount == 0 {
		return nil
	}
	command := config.Command[0]

	args := []string{}
	if argCount > 1 {
		args = config.Command[1:]
	}

	cmd := exec.Command(command, args...)
	cmd.Env = os.Environ()
	cmd.Env = append(cmd.Env, config.getEnv()...)

	return cmd
}

func Run(config *RunConfig) (*RunOutput, error) {
	//nolint
	err := config.validate()
	if err != nil {
		return nil, err
	}

	daprCMD, err := getDaprCommand(config)
	if err != nil {
		return nil, err
	}

	//nolint
	var appCMD *exec.Cmd = getAppCommand(config)
	return &RunOutput{
		DaprCMD:      daprCMD,
		DaprErr:      nil,
		AppCMD:       appCMD,
		AppErr:       nil,
		AppID:        config.AppID,
		DaprHTTPPort: config.HTTPPort,
		DaprGRPCPort: config.GRPCPort,
	}, nil
}<|MERGE_RESOLUTION|>--- conflicted
+++ resolved
@@ -44,6 +44,7 @@
 	MetricsPort      int      `env:"DAPR_METRICS_PORT" arg:"metrics-port" yaml:"metrics_port"`
 	UnixDomainSocket string   `arg:"unix-domain-socket" yaml:"unix_domain_socket"`
 	InternalGRPCPort int      `arg:"dapr-internal-grpc-port" yaml:"dapr_internal_grpc_port"`
+	DaprPathCmdFlag  string   `yaml:"dapr_path_cmd_flag"`
 	SharedRunConfig  `yaml:",inline"`
 }
 
@@ -57,7 +58,6 @@
 	MaxConcurrency     int    `arg:"app-max-concurrency" yaml:"_appmax_concurrency"`
 	PlacementHostAddr  string `arg:"placement-host-address" yaml:"placement_host_address"`
 	ComponentsPath     string `arg:"components-path"`
-<<<<<<< HEAD
 	ResourcesPath      string `arg:"resources-path" yaml:"resources_path"`
 	AppSSL             bool   `arg:"app-ssl" yaml:"app_ssl"`
 	MaxRequestBodySize int    `arg:"dapr-http-max-request-size" yaml:"dapr_http_max_request_size"`
@@ -68,22 +68,6 @@
 	AppHealthTimeout   int    `arg:"app-health-probe-timeout" ifneq:"0" yaml:"app_health_probe_timeout"`
 	AppHealthThreshold int    `arg:"app-health-threshold" ifneq:"0" yaml:"app_health_threshold"`
 	EnableAPILogging   bool   `arg:"enable-api-logging" yaml:"enable_api_logging"`
-=======
-	ResourcesPath      string `arg:"resources-path"`
-	AppSSL             bool   `arg:"app-ssl"`
-	MetricsPort        int    `env:"DAPR_METRICS_PORT" arg:"metrics-port"`
-	MaxRequestBodySize int    `arg:"dapr-http-max-request-size"`
-	HTTPReadBufferSize int    `arg:"dapr-http-read-buffer-size"`
-	UnixDomainSocket   string `arg:"unix-domain-socket"`
-	InternalGRPCPort   int    `arg:"dapr-internal-grpc-port"`
-	EnableAppHealth    bool   `arg:"enable-app-health-check"`
-	AppHealthPath      string `arg:"app-health-check-path"`
-	AppHealthInterval  int    `arg:"app-health-probe-interval" ifneq:"0"`
-	AppHealthTimeout   int    `arg:"app-health-probe-timeout" ifneq:"0"`
-	AppHealthThreshold int    `arg:"app-health-threshold" ifneq:"0"`
-	EnableAPILogging   bool   `arg:"enable-api-logging"`
-	DaprPathCmdFlag    string
->>>>>>> 53dff409
 }
 
 func (meta *DaprMeta) newAppID() string {
