--- conflicted
+++ resolved
@@ -353,24 +353,8 @@
 	return env
 }
 
-<<<<<<< HEAD
 func GetDaprCommand(config *RunConfig) (*exec.Cmd, error) {
-	daprCMD, err := lookupBinaryFilePath(config.DaprPathCmdFlag, "daprd")
-=======
-// RunOutput represents the run output.
-type RunOutput struct {
-	DaprCMD      *exec.Cmd
-	DaprErr      error
-	DaprHTTPPort int
-	DaprGRPCPort int
-	AppID        string
-	AppCMD       *exec.Cmd
-	AppErr       error
-}
-
-func getDaprCommand(config *RunConfig) (*exec.Cmd, error) {
 	daprCMD, err := lookupBinaryFilePath(config.DaprdInstallPath, "daprd")
->>>>>>> 44d8dcb7
 	if err != nil {
 		return nil, err
 	}
