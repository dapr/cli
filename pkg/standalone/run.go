/*
Copyright 2021 The Dapr Authors
Licensed under the Apache License, Version 2.0 (the "License");
you may not use this file except in compliance with the License.
You may obtain a copy of the License at
    http://www.apache.org/licenses/LICENSE-2.0
Unless required by applicable law or agreed to in writing, software
distributed under the License is distributed on an "AS IS" BASIS,
WITHOUT WARRANTIES OR CONDITIONS OF ANY KIND, either express or implied.
See the License for the specific language governing permissions and
limitations under the License.
*/

package standalone

import (
	"fmt"
	"io/ioutil"
	"net"
	"os"
	"os/exec"
	"reflect"
	"runtime"
	"strings"

	"github.com/Pallinder/sillyname-go"
	"github.com/phayes/freeport"
	"gopkg.in/yaml.v2"

	"github.com/dapr/dapr/pkg/components"
	modes "github.com/dapr/dapr/pkg/config/modes"
)

const sentryDefaultAddress = "localhost:50001"

// RunConfig represents the application configuration parameters.
type RunConfig struct {
	AppID              string `env:"APP_ID" arg:"app-id"`
	AppPort            int    `env:"APP_PORT" arg:"app-port"`
	HTTPPort           int    `env:"DAPR_HTTP_PORT" arg:"dapr-http-port"`
	GRPCPort           int    `env:"DAPR_GRPC_PORT" arg:"dapr-grpc-port"`
	ConfigFile         string `arg:"config"`
	Protocol           string `arg:"app-protocol"`
	Arguments          []string
	EnableProfiling    bool   `arg:"enable-profiling"`
	ProfilePort        int    `arg:"profile-port"`
	LogLevel           string `arg:"log-level"`
	MaxConcurrency     int    `arg:"app-max-concurrency"`
	PlacementHostAddr  string `arg:"placement-host-address"`
	ComponentsPath     string `arg:"components-path"`
	AppSSL             bool   `arg:"app-ssl"`
	MetricsPort        int    `env:"DAPR_METRICS_PORT" arg:"metrics-port"`
	MaxRequestBodySize int    `arg:"dapr-http-max-request-size"`
	UnixDomainSocket   string `arg:"unix-domain-socket"`
}

func (meta *DaprMeta) newAppID() string {
	for {
		appID := strings.ReplaceAll(sillyname.GenerateStupidName(), " ", "-")
		if !meta.idExists(appID) {
			return appID
		}
	}
}

func (config *RunConfig) validateComponentPath() error {
	_, err := os.Stat(config.ComponentsPath)
	if err != nil {
		return err
	}
	componentsLoader := components.NewStandaloneComponents(modes.StandaloneConfig{ComponentsPath: config.ComponentsPath})
	_, err = componentsLoader.LoadComponents()
	if err != nil {
		return err
	}
	return nil
}

func (config *RunConfig) validatePlacementHostAddr() error {
	placementHostAddr := config.PlacementHostAddr
	if len(placementHostAddr) == 0 {
		placementHostAddr = "localhost"
	}
	if indx := strings.Index(placementHostAddr, ":"); indx == -1 {
		if runtime.GOOS == daprWindowsOS {
			placementHostAddr = fmt.Sprintf("%s:6050", placementHostAddr)
		} else {
			placementHostAddr = fmt.Sprintf("%s:50005", placementHostAddr)
		}
	}
	config.PlacementHostAddr = placementHostAddr
	return nil
}

func (config *RunConfig) validatePort(portName string, portPtr *int, meta *DaprMeta) error {
	if *portPtr <= 0 {
		port, err := freeport.GetFreePort()
		if err != nil {
<<<<<<< HEAD
			return nil, -1, -1, -1, fmt.Errorf("error: %w", err)
=======
			return err
>>>>>>> 68c2ab84
		}
		*portPtr = port
		return nil
	}

	if meta.portExists(*portPtr) {
		return fmt.Errorf("invalid configuration for %s. Port %v is not available", portName, *portPtr)
	}
	return nil
}

<<<<<<< HEAD
	if daprGRPCPort < 0 {
		grpcPort, err := freeport.GetFreePort()
		if err != nil {
			return nil, -1, -1, -1, fmt.Errorf("error: %w", err)
		}
=======
func (config *RunConfig) validate() error {
	meta, err := newDaprMeta()
	if err != nil {
		return err
	}

	if config.AppID == "" {
		config.AppID = meta.newAppID()
	}

	err = config.validateComponentPath()
	if err != nil {
		return err
	}

	if config.AppPort < 0 {
		config.AppPort = 0
	}
>>>>>>> 68c2ab84

	err = config.validatePort("HTTPPort", &config.HTTPPort, meta)
	if err != nil {
		return err
	}

	err = config.validatePort("GRPCPort", &config.GRPCPort, meta)
	if err != nil {
		return err
	}

	err = config.validatePort("MetricsPort", &config.MetricsPort, meta)
	if err != nil {
		return err
	}

	if config.EnableProfiling {
		err = config.validatePort("ProfilePort", &config.ProfilePort, meta)
		if err != nil {
<<<<<<< HEAD
			return nil, -1, -1, -1, fmt.Errorf("error: %w", err)
=======
			return err
>>>>>>> 68c2ab84
		}
	}

	if config.MaxConcurrency < 1 {
		config.MaxConcurrency = -1
	}
	if config.MaxRequestBodySize < 0 {
		config.MaxRequestBodySize = -1
	}

	err = config.validatePlacementHostAddr()
	if err != nil {
		return err
	}
	return nil
}

type DaprMeta struct {
	ExistingIDs   map[string]bool
	ExistingPorts map[int]bool
}

func (meta *DaprMeta) idExists(id string) bool {
	_, ok := meta.ExistingIDs[id]
	return ok
}

func (meta *DaprMeta) portExists(port int) bool {
	if port <= 0 {
		return false
	}
	_, ok := meta.ExistingPorts[port]
	if ok {
		return true
	}

	// try to listen on the port
	listener, err := net.Listen("tcp", fmt.Sprintf(":%v", port))
	if err != nil {
		return true
	}
	listener.Close()

	meta.ExistingPorts[port] = true
	return false
}

func newDaprMeta() (*DaprMeta, error) {
	meta := DaprMeta{}
	meta.ExistingIDs = make(map[string]bool)
	meta.ExistingPorts = make(map[int]bool)
	dapr, err := List()
	if err != nil {
		return nil, err
	}
	for _, instance := range dapr {
		meta.ExistingIDs[instance.AppID] = true
		meta.ExistingPorts[instance.AppPort] = true
		meta.ExistingPorts[instance.HTTPPort] = true
		meta.ExistingPorts[instance.GRPCPort] = true
	}
	return &meta, nil
}

func (config *RunConfig) getArgs() []string {
	args := []string{}
	schema := reflect.ValueOf(*config)
	for i := 0; i < schema.NumField(); i++ {
		valueField := schema.Field(i).Interface()
		typeField := schema.Type().Field(i)
		key := typeField.Tag.Get("arg")
		if len(key) == 0 {
			continue
		}
		key = "--" + key

		switch valueField.(type) {
		case bool:
			if valueField == true {
				args = append(args, key)
			}
		default:
			value := fmt.Sprintf("%v", reflect.ValueOf(valueField))
			if len(value) != 0 {
				args = append(args, key, value)
			}
		}
	}
	if config.ConfigFile != "" {
		sentryAddress := mtlsEndpoint(config.ConfigFile)
		if sentryAddress != "" {
			// mTLS is enabled locally, set it up
			args = append(args, "--enable-mtls", "--sentry-address", sentryAddress)
		}
	}

<<<<<<< HEAD
	if enableProfiling {
		if profilePort == -1 {
			pp, err := freeport.GetFreePort()
			if err != nil {
				return nil, -1, -1, -1, fmt.Errorf("error: %w", err)
			}
			profilePort = pp
		}
=======
	return args
}
>>>>>>> 68c2ab84

func (config *RunConfig) getEnv() []string {
	env := []string{}
	schema := reflect.ValueOf(*config)
	for i := 0; i < schema.NumField(); i++ {
		valueField := schema.Field(i).Interface()
		typeField := schema.Type().Field(i)
		key := typeField.Tag.Get("env")
		if len(key) == 0 {
			continue
		}
		if value, ok := valueField.(int); ok && value <= 0 {
			// ignore unset numeric variables
			continue
		}

		value := fmt.Sprintf("%v", reflect.ValueOf(valueField))
		env = append(env, fmt.Sprintf("%s=%v", key, value))
	}
	return env
}

// RunOutput represents the run output.
type RunOutput struct {
	DaprCMD      *exec.Cmd
	DaprHTTPPort int
	DaprGRPCPort int
	AppID        string
	AppCMD       *exec.Cmd
}

func getDaprCommand(config *RunConfig) (*exec.Cmd, error) {
	daprCMD := binaryFilePath(defaultDaprBinPath(), "daprd")
	args := config.getArgs()
	cmd := exec.Command(daprCMD, args...)
	return cmd, nil
}

func mtlsEndpoint(configFile string) string {
	if configFile == "" {
		return ""
	}

	b, err := ioutil.ReadFile(configFile)
	if err != nil {
		return ""
	}

	var config mtlsConfig
	err = yaml.Unmarshal(b, &config)
	if err != nil {
		return ""
	}

	if config.Spec.MTLS.Enabled {
		return sentryDefaultAddress
	}
	return ""
}

func getAppCommand(config *RunConfig) *exec.Cmd {
	argCount := len(config.Arguments)

	if argCount == 0 {
		return nil
	}
	command := config.Arguments[0]

<<<<<<< HEAD
	_, err := os.Stat(config.ComponentsPath)
	if err != nil {
		return nil, fmt.Errorf("error: %w", err)
	}

	dapr, err := List()
	if err != nil {
		return nil, fmt.Errorf("error: %w", err)
	}
=======
	args := []string{}
	if argCount > 1 {
		args = config.Arguments[1:]
	}

	cmd := exec.Command(command, args...)
	cmd.Env = os.Environ()
	cmd.Env = append(cmd.Env, config.getEnv()...)
>>>>>>> 68c2ab84

	return cmd
}

func Run(config *RunConfig) (*RunOutput, error) {
	err := config.validate()
	if err != nil {
		return nil, fmt.Errorf("error: %w", err)
	}

	daprCMD, err := getDaprCommand(config)
	if err != nil {
		return nil, fmt.Errorf("error: %w", err)
	}

<<<<<<< HEAD
	for _, a := range dapr {
		if daprHTTPPort == a.HTTPPort {
			return nil, fmt.Errorf("there's already a Dapr instance running with http port %v", daprHTTPPort)
		} else if daprGRPCPort == a.GRPCPort {
			return nil, fmt.Errorf("there's already a Dapr instance running with gRPC port %v", daprGRPCPort)
		}
	}

	argCount := len(config.Arguments)
	runArgs := []string{}
	var appCMD *exec.Cmd

	if argCount > 0 {
		cmd := config.Arguments[0]
		if len(config.Arguments) > 1 {
			runArgs = config.Arguments[1:]
		}

		appCMD, err = getAppCommand(daprHTTPPort, daprGRPCPort, metricsPort, cmd, runArgs)
		if err != nil {
			return nil, fmt.Errorf("error: %w", err)
		}
	}

=======
	var appCMD *exec.Cmd = getAppCommand(config)
>>>>>>> 68c2ab84
	return &RunOutput{
		DaprCMD:      daprCMD,
		AppCMD:       appCMD,
		AppID:        config.AppID,
		DaprHTTPPort: config.HTTPPort,
		DaprGRPCPort: config.GRPCPort,
	}, nil
}<|MERGE_RESOLUTION|>--- conflicted
+++ resolved
@@ -96,11 +96,7 @@
 	if *portPtr <= 0 {
 		port, err := freeport.GetFreePort()
 		if err != nil {
-<<<<<<< HEAD
-			return nil, -1, -1, -1, fmt.Errorf("error: %w", err)
-=======
-			return err
->>>>>>> 68c2ab84
+			return fmt.Errorf("error: %w", err)
 		}
 		*portPtr = port
 		return nil
@@ -112,17 +108,10 @@
 	return nil
 }
 
-<<<<<<< HEAD
-	if daprGRPCPort < 0 {
-		grpcPort, err := freeport.GetFreePort()
-		if err != nil {
-			return nil, -1, -1, -1, fmt.Errorf("error: %w", err)
-		}
-=======
 func (config *RunConfig) validate() error {
 	meta, err := newDaprMeta()
 	if err != nil {
-		return err
+		return fmt.Errorf("error: %w", err)
 	}
 
 	if config.AppID == "" {
@@ -131,13 +120,12 @@
 
 	err = config.validateComponentPath()
 	if err != nil {
-		return err
+		return fmt.Errorf("error: %w", err)
 	}
 
 	if config.AppPort < 0 {
 		config.AppPort = 0
 	}
->>>>>>> 68c2ab84
 
 	err = config.validatePort("HTTPPort", &config.HTTPPort, meta)
 	if err != nil {
@@ -157,11 +145,7 @@
 	if config.EnableProfiling {
 		err = config.validatePort("ProfilePort", &config.ProfilePort, meta)
 		if err != nil {
-<<<<<<< HEAD
-			return nil, -1, -1, -1, fmt.Errorf("error: %w", err)
-=======
-			return err
->>>>>>> 68c2ab84
+			return fmt.Errorf("error: %w", err)
 		}
 	}
 
@@ -257,20 +241,8 @@
 			args = append(args, "--enable-mtls", "--sentry-address", sentryAddress)
 		}
 	}
-
-<<<<<<< HEAD
-	if enableProfiling {
-		if profilePort == -1 {
-			pp, err := freeport.GetFreePort()
-			if err != nil {
-				return nil, -1, -1, -1, fmt.Errorf("error: %w", err)
-			}
-			profilePort = pp
-		}
-=======
 	return args
 }
->>>>>>> 68c2ab84
 
 func (config *RunConfig) getEnv() []string {
 	env := []string{}
@@ -339,17 +311,6 @@
 	}
 	command := config.Arguments[0]
 
-<<<<<<< HEAD
-	_, err := os.Stat(config.ComponentsPath)
-	if err != nil {
-		return nil, fmt.Errorf("error: %w", err)
-	}
-
-	dapr, err := List()
-	if err != nil {
-		return nil, fmt.Errorf("error: %w", err)
-	}
-=======
 	args := []string{}
 	if argCount > 1 {
 		args = config.Arguments[1:]
@@ -358,7 +319,6 @@
 	cmd := exec.Command(command, args...)
 	cmd.Env = os.Environ()
 	cmd.Env = append(cmd.Env, config.getEnv()...)
->>>>>>> 68c2ab84
 
 	return cmd
 }
@@ -374,34 +334,7 @@
 		return nil, fmt.Errorf("error: %w", err)
 	}
 
-<<<<<<< HEAD
-	for _, a := range dapr {
-		if daprHTTPPort == a.HTTPPort {
-			return nil, fmt.Errorf("there's already a Dapr instance running with http port %v", daprHTTPPort)
-		} else if daprGRPCPort == a.GRPCPort {
-			return nil, fmt.Errorf("there's already a Dapr instance running with gRPC port %v", daprGRPCPort)
-		}
-	}
-
-	argCount := len(config.Arguments)
-	runArgs := []string{}
-	var appCMD *exec.Cmd
-
-	if argCount > 0 {
-		cmd := config.Arguments[0]
-		if len(config.Arguments) > 1 {
-			runArgs = config.Arguments[1:]
-		}
-
-		appCMD, err = getAppCommand(daprHTTPPort, daprGRPCPort, metricsPort, cmd, runArgs)
-		if err != nil {
-			return nil, fmt.Errorf("error: %w", err)
-		}
-	}
-
-=======
 	var appCMD *exec.Cmd = getAppCommand(config)
->>>>>>> 68c2ab84
 	return &RunOutput{
 		DaprCMD:      daprCMD,
 		AppCMD:       appCMD,
