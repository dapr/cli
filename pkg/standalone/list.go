/*
Copyright 2021 The Dapr Authors
Licensed under the Apache License, Version 2.0 (the "License");
you may not use this file except in compliance with the License.
You may obtain a copy of the License at
    http://www.apache.org/licenses/LICENSE-2.0
Unless required by applicable law or agreed to in writing, software
distributed under the License is distributed on an "AS IS" BASIS,
WITHOUT WARRANTIES OR CONDITIONS OF ANY KIND, either express or implied.
See the License for the specific language governing permissions and
limitations under the License.
*/

package standalone

import (
	"os"
	"path/filepath"
	"strconv"
	"strings"
	"time"

	ps "github.com/mitchellh/go-ps"
	process "github.com/shirou/gopsutil/process"

	"github.com/dapr/cli/pkg/age"
	"github.com/dapr/cli/pkg/metadata"
	"github.com/dapr/cli/utils"
)

// ListOutput represents the application ID, application port and creation time.
type ListOutput struct {
	AppID          string `csv:"APP ID"    json:"appId"          yaml:"appId"`
	HTTPPort       int    `csv:"HTTP PORT" json:"httpPort"       yaml:"httpPort"`
	GRPCPort       int    `csv:"GRPC PORT" json:"grpcPort"       yaml:"grpcPort"`
	AppPort        int    `csv:"APP PORT"  json:"appPort"        yaml:"appPort"`
	MetricsEnabled bool   `csv:"-"         json:"metricsEnabled" yaml:"metricsEnabled"` // Not displayed in table, consumed by dashboard.
	Command        string `csv:"COMMAND"   json:"command"        yaml:"command"`
	Age            string `csv:"AGE"       json:"age"            yaml:"age"`
	Created        string `csv:"CREATED"   json:"created"        yaml:"created"`
	PID            int    `csv:"PID"       json:"pid"            yaml:"pid"`
	ConfigPath     string `csv:"-"         json:"configPath"     yaml:"configPath"` // Not displayed in table, consumed by dashboard.
}

// runData is a placeholder for collected information linking cli and sidecar.
type runData struct {
	cliPID             int
	sidecarPID         int
	grpcPort           int
	httpPort           int
	appPort            int
	appID              string
	appCmd             string
	enableMetrics      bool
	maxRequestBodySize int
<<<<<<< HEAD
	configPath         string
=======
	httpReadBufferSize int
>>>>>>> 1303b97e
}

func (d *daprProcess) List() ([]ListOutput, error) {
	return List()
}

// List outputs all the applications.
func List() ([]ListOutput, error) {
	list := []ListOutput{}

	processes, err := ps.Processes()
	if err != nil {
		return nil, err
	}

	// Links a cli PID to the corresponding sidecar Process.
	cliToSidecarMap := make(map[int]*runData)

	// Populates the map if all data is available for the sidecar.
	for _, proc := range processes {
		executable := strings.ToLower(proc.Executable())
		if (executable == "daprd") || (executable == "daprd.exe") {
			procDetails, err := process.NewProcess(int32(proc.Pid()))
			if err != nil {
				continue
			}

			cmdLine, err := procDetails.Cmdline()
			if err != nil {
				continue
			}

			cmdLineItems := strings.Fields(cmdLine)
			if len(cmdLineItems) <= 1 {
				continue
			}

			argumentsMap := make(map[string]string)
			for i := 1; i < len(cmdLineItems)-1; i += 2 {
				argumentsMap[cmdLineItems[i]] = cmdLineItems[i+1]
			}

			httpPort, err := strconv.Atoi(argumentsMap["--dapr-http-port"])
			if err != nil {
				continue
			}

			grpcPort, err := strconv.Atoi(argumentsMap["--dapr-grpc-port"])
			if err != nil {
				continue
			}

			appPort, err := strconv.Atoi(argumentsMap["--app-port"])
			if err != nil {
				appPort = 0
			}

			enableMetrics, err := strconv.ParseBool(argumentsMap["--enable-metrics"])
			if err != nil {
				// Default is true for metrics.
				enableMetrics = true
			}

			appID := argumentsMap["--app-id"]
			appCmd := ""
			cliPIDString := ""
			socket := argumentsMap["--unix-domain-socket"]
			appMetadata, err := metadata.Get(httpPort, appID, socket)
			if err == nil {
				appCmd = appMetadata.Extended["appCommand"]
				cliPIDString = appMetadata.Extended["cliPID"]
			}

			// Parse functions return an error on bad input.
			cliPID, err := strconv.Atoi(cliPIDString)
			if err != nil {
				continue
			}

			maxRequestBodySize, err := strconv.Atoi(argumentsMap["--dapr-http-max-request-size"])
			if err != nil {
				continue
			}

<<<<<<< HEAD
			// If the "config" flag it's not used, this will contain the default config file.
			path := argumentsMap["--config"]
			absoluteConfigPath := ""

			// Get working directory of the process identified by "cliPID", so that we can resolve (relative) config paths.
			appProcess, err := process.NewProcess(int32(cliPID))
			if err == nil {
				appCwd, err := appProcess.Cwd()
				if err == nil {
					if !filepath.IsAbs(path) {
						// Since user specified a relative path, we have to convert it to an absolute one.
						absoluteConfigPath = filepath.Join(appCwd, path)
					} else {
						absoluteConfigPath = path
					}
				}
=======
			httpReadBufferSize, err := strconv.Atoi(argumentsMap["--dapr-http-read-buffer-size"])
			if err != nil {
				continue
>>>>>>> 1303b97e
			}

			run := runData{
				cliPID:             cliPID,
				sidecarPID:         proc.Pid(),
				grpcPort:           grpcPort,
				httpPort:           httpPort,
				appPort:            appPort,
				appID:              appID,
				appCmd:             appCmd,
				enableMetrics:      enableMetrics,
				maxRequestBodySize: maxRequestBodySize,
<<<<<<< HEAD
				configPath:         absoluteConfigPath,
=======
				httpReadBufferSize: httpReadBufferSize,
>>>>>>> 1303b97e
			}

			cliToSidecarMap[cliPID] = &run
		}
	}

	myPID := os.Getpid()
	// The master list comes from cli processes, even if sidecar is not up.
	for _, proc := range processes {
		executable := strings.ToLower(proc.Executable())
		if (executable == "dapr") || (executable == "dapr.exe") {
			pID := proc.Pid()
			if pID == myPID {
				// Do not display current `dapr list` process.
				continue
			}

			procDetails, err := process.NewProcess(int32(pID))
			if err != nil {
				continue
			}

			createUnixTimeMilliseconds, err := procDetails.CreateTime()
			if err != nil {
				continue
			}

			createTime := time.Unix(createUnixTimeMilliseconds/1000, 0)

			listRow := ListOutput{
				Created: createTime.Format("2006-01-02 15:04.05"),
				Age:     age.GetAge(createTime),
				PID:     proc.Pid(),
			}

			// Now we use sidecar into to decorate with more info (empty, if sidecar is down).
			run, ok := cliToSidecarMap[proc.Pid()]
			if ok {
				listRow.AppID = run.appID
				listRow.HTTPPort = run.httpPort
				listRow.GRPCPort = run.grpcPort
				listRow.AppPort = run.appPort
				listRow.MetricsEnabled = run.enableMetrics
				listRow.Command = utils.TruncateString(run.appCmd, 20)
				listRow.ConfigPath = run.configPath
			}

			// filter only dashboard instance.
			if listRow.AppID != "" {
				list = append(list, listRow)
			}
		}
	}

	return list, nil
}<|MERGE_RESOLUTION|>--- conflicted
+++ resolved
@@ -53,11 +53,8 @@
 	appCmd             string
 	enableMetrics      bool
 	maxRequestBodySize int
-<<<<<<< HEAD
+	httpReadBufferSize int
 	configPath         string
-=======
-	httpReadBufferSize int
->>>>>>> 1303b97e
 }
 
 func (d *daprProcess) List() ([]ListOutput, error) {
@@ -142,7 +139,11 @@
 				continue
 			}
 
-<<<<<<< HEAD
+			httpReadBufferSize, err := strconv.Atoi(argumentsMap["--dapr-http-read-buffer-size"])
+			if err != nil {
+				continue
+			}
+
 			// If the "config" flag it's not used, this will contain the default config file.
 			path := argumentsMap["--config"]
 			absoluteConfigPath := ""
@@ -159,11 +160,6 @@
 						absoluteConfigPath = path
 					}
 				}
-=======
-			httpReadBufferSize, err := strconv.Atoi(argumentsMap["--dapr-http-read-buffer-size"])
-			if err != nil {
-				continue
->>>>>>> 1303b97e
 			}
 
 			run := runData{
@@ -176,11 +172,8 @@
 				appCmd:             appCmd,
 				enableMetrics:      enableMetrics,
 				maxRequestBodySize: maxRequestBodySize,
-<<<<<<< HEAD
+				httpReadBufferSize: httpReadBufferSize,
 				configPath:         absoluteConfigPath,
-=======
-				httpReadBufferSize: httpReadBufferSize,
->>>>>>> 1303b97e
 			}
 
 			cliToSidecarMap[cliPID] = &run
