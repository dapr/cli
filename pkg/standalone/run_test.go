// ------------------------------------------------------------
// Copyright (c) Microsoft Corporation.
// Licensed under the MIT License.
// ------------------------------------------------------------

package standalone

import (
	"os"
	"runtime"
	"strings"
	"testing"

	"github.com/stretchr/testify/assert"
)

func assertArgument(t *testing.T, key string, expectedValue string, args []string) {
	var value string
	for index, arg := range args {
		if arg == "--"+key {
			nextIndex := index + 1
			if nextIndex < len(args) {
				if !strings.HasPrefix(args[nextIndex], "--") {
					value = args[nextIndex]
				}
			}
		}
	}

	assert.Equal(t, expectedValue, value)
}

func setupRun(t *testing.T) {
<<<<<<< HEAD
	componentsDir := GetDefaultComponentsFolder()
	err := os.MkdirAll(componentsDir, 0700)
	assert.Equal(t, nil, err, "Unable to setup components dir before running test")
}

func tearDownRun(t *testing.T) {
	componentsDir := GetDefaultComponentsFolder()
	err := os.RemoveAll(componentsDir)
	assert.Equal(t, nil, err, "Unable to delete components dir after running test")
=======
	componentsDir := DefaultComponentsDirPath()
	configFile := DefaultConfigFilePath()
	err := os.MkdirAll(componentsDir, 0700)
	assert.Equal(t, nil, err, "Unable to setup components dir before running test")
	_, err = os.Create(configFile)
	assert.Equal(t, nil, err, "Unable to create config file before running test")
}

func tearDownRun(t *testing.T) {
	err := os.RemoveAll(DefaultComponentsDirPath())
	assert.Equal(t, nil, err, "Unable to delete default components dir after running test")
	err = os.Remove(DefaultConfigFilePath())
	assert.Equal(t, nil, err, "Unable to delete default config file after running test")
>>>>>>> 15726263
}

func TestRun(t *testing.T) {
	// Setup the components directory which is done at init time
	setupRun(t)

	// Setup the tearDown routine to run in the end
	defer tearDownRun(t)

	t.Run("run happy http", func(t *testing.T) {
		output, err := Run(&RunConfig{
			AppID:           "MyID",
			AppPort:         3000,
			HTTPPort:        8000,
			GRPCPort:        50001,
			LogLevel:        "WARN",
			Arguments:       []string{"MyCommand", "--my-arg"},
			EnableProfiling: false,
			ProfilePort:     9090,
			Protocol:        "http",
<<<<<<< HEAD
			RedisHost:       "localhost",
			PlacementHost:   "localhost",
			ComponentsPath:  GetDefaultComponentsFolder(),
=======
			PlacementHost:   "localhost",
			ComponentsPath:  DefaultComponentsDirPath(),
>>>>>>> 15726263
		})

		assert.Nil(t, err)
		assert.NotNil(t, output)

		assert.Equal(t, "MyID", output.AppID)
		assert.Equal(t, 8000, output.DaprHTTPPort)
		assert.Equal(t, 50001, output.DaprGRPCPort)

		assert.Contains(t, output.DaprCMD.Args[0], "daprd")
		assertArgument(t, "app-id", "MyID", output.DaprCMD.Args)
		assertArgument(t, "dapr-http-port", "8000", output.DaprCMD.Args)
		assertArgument(t, "dapr-grpc-port", "50001", output.DaprCMD.Args)
		assertArgument(t, "log-level", "WARN", output.DaprCMD.Args)
		assertArgument(t, "max-concurrency", "-1", output.DaprCMD.Args)
		assertArgument(t, "protocol", "http", output.DaprCMD.Args)
		assertArgument(t, "app-port", "3000", output.DaprCMD.Args)
<<<<<<< HEAD
		assertArgument(t, "components-path", GetDefaultComponentsFolder(), output.DaprCMD.Args)
=======
		assertArgument(t, "components-path", DefaultComponentsDirPath(), output.DaprCMD.Args)
>>>>>>> 15726263
		if runtime.GOOS == "windows" {
			assertArgument(t, "placement-address", "localhost:6050", output.DaprCMD.Args)
		} else {
			assertArgument(t, "placement-address", "localhost:50005", output.DaprCMD.Args)
		}

		assert.Equal(t, "MyCommand", output.AppCMD.Args[0])
		assert.Equal(t, "--my-arg", output.AppCMD.Args[1])
	})

	t.Run("run without app command", func(t *testing.T) {
		output, err := Run(&RunConfig{
			AppID:           "MyID",
			AppPort:         3000,
			HTTPPort:        8000,
			GRPCPort:        50001,
			LogLevel:        "INFO",
			EnableProfiling: false,
			ProfilePort:     9090,
			Protocol:        "http",
<<<<<<< HEAD
			RedisHost:       "localhost",
			PlacementHost:   "localhost",
			ComponentsPath:  GetDefaultComponentsFolder(),
=======
			PlacementHost:   "localhost",
			ConfigFile:      DefaultConfigFilePath(),
			ComponentsPath:  DefaultComponentsDirPath(),
>>>>>>> 15726263
		})

		assert.Nil(t, err)
		assert.NotNil(t, output)

		assert.Equal(t, "MyID", output.AppID)
		assert.Equal(t, 8000, output.DaprHTTPPort)
		assert.Equal(t, 50001, output.DaprGRPCPort)

		assert.Contains(t, output.DaprCMD.Args[0], "daprd")
		assertArgument(t, "app-id", "MyID", output.DaprCMD.Args)
		assertArgument(t, "dapr-http-port", "8000", output.DaprCMD.Args)
		assertArgument(t, "dapr-grpc-port", "50001", output.DaprCMD.Args)
		assertArgument(t, "log-level", "INFO", output.DaprCMD.Args)
		assertArgument(t, "max-concurrency", "-1", output.DaprCMD.Args)
		assertArgument(t, "protocol", "http", output.DaprCMD.Args)
		assertArgument(t, "app-port", "3000", output.DaprCMD.Args)
<<<<<<< HEAD
		assertArgument(t, "components-path", GetDefaultComponentsFolder(), output.DaprCMD.Args)
=======
		assertArgument(t, "config", DefaultConfigFilePath(), output.DaprCMD.Args)
		assertArgument(t, "components-path", DefaultComponentsDirPath(), output.DaprCMD.Args)
>>>>>>> 15726263
		if runtime.GOOS == "windows" {
			assertArgument(t, "placement-address", "localhost:6050", output.DaprCMD.Args)
		} else {
			assertArgument(t, "placement-address", "localhost:50005", output.DaprCMD.Args)
		}

		assert.Nil(t, output.AppCMD)
	})
}<|MERGE_RESOLUTION|>--- conflicted
+++ resolved
@@ -31,17 +31,6 @@
 }
 
 func setupRun(t *testing.T) {
-<<<<<<< HEAD
-	componentsDir := GetDefaultComponentsFolder()
-	err := os.MkdirAll(componentsDir, 0700)
-	assert.Equal(t, nil, err, "Unable to setup components dir before running test")
-}
-
-func tearDownRun(t *testing.T) {
-	componentsDir := GetDefaultComponentsFolder()
-	err := os.RemoveAll(componentsDir)
-	assert.Equal(t, nil, err, "Unable to delete components dir after running test")
-=======
 	componentsDir := DefaultComponentsDirPath()
 	configFile := DefaultConfigFilePath()
 	err := os.MkdirAll(componentsDir, 0700)
@@ -55,7 +44,6 @@
 	assert.Equal(t, nil, err, "Unable to delete default components dir after running test")
 	err = os.Remove(DefaultConfigFilePath())
 	assert.Equal(t, nil, err, "Unable to delete default config file after running test")
->>>>>>> 15726263
 }
 
 func TestRun(t *testing.T) {
@@ -76,14 +64,8 @@
 			EnableProfiling: false,
 			ProfilePort:     9090,
 			Protocol:        "http",
-<<<<<<< HEAD
-			RedisHost:       "localhost",
-			PlacementHost:   "localhost",
-			ComponentsPath:  GetDefaultComponentsFolder(),
-=======
 			PlacementHost:   "localhost",
 			ComponentsPath:  DefaultComponentsDirPath(),
->>>>>>> 15726263
 		})
 
 		assert.Nil(t, err)
@@ -101,11 +83,7 @@
 		assertArgument(t, "max-concurrency", "-1", output.DaprCMD.Args)
 		assertArgument(t, "protocol", "http", output.DaprCMD.Args)
 		assertArgument(t, "app-port", "3000", output.DaprCMD.Args)
-<<<<<<< HEAD
-		assertArgument(t, "components-path", GetDefaultComponentsFolder(), output.DaprCMD.Args)
-=======
 		assertArgument(t, "components-path", DefaultComponentsDirPath(), output.DaprCMD.Args)
->>>>>>> 15726263
 		if runtime.GOOS == "windows" {
 			assertArgument(t, "placement-address", "localhost:6050", output.DaprCMD.Args)
 		} else {
@@ -126,15 +104,9 @@
 			EnableProfiling: false,
 			ProfilePort:     9090,
 			Protocol:        "http",
-<<<<<<< HEAD
-			RedisHost:       "localhost",
-			PlacementHost:   "localhost",
-			ComponentsPath:  GetDefaultComponentsFolder(),
-=======
 			PlacementHost:   "localhost",
 			ConfigFile:      DefaultConfigFilePath(),
 			ComponentsPath:  DefaultComponentsDirPath(),
->>>>>>> 15726263
 		})
 
 		assert.Nil(t, err)
@@ -152,12 +124,8 @@
 		assertArgument(t, "max-concurrency", "-1", output.DaprCMD.Args)
 		assertArgument(t, "protocol", "http", output.DaprCMD.Args)
 		assertArgument(t, "app-port", "3000", output.DaprCMD.Args)
-<<<<<<< HEAD
-		assertArgument(t, "components-path", GetDefaultComponentsFolder(), output.DaprCMD.Args)
-=======
 		assertArgument(t, "config", DefaultConfigFilePath(), output.DaprCMD.Args)
 		assertArgument(t, "components-path", DefaultComponentsDirPath(), output.DaprCMD.Args)
->>>>>>> 15726263
 		if runtime.GOOS == "windows" {
 			assertArgument(t, "placement-address", "localhost:6050", output.DaprCMD.Args)
 		} else {
