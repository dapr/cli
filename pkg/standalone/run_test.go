--- conflicted
+++ resolved
@@ -72,18 +72,12 @@
 }
 
 func setupRun(t *testing.T) {
-<<<<<<< HEAD
-	resourcesDir := DefaultResourcesDirPath()
-	configFile := DefaultConfigFilePath()
-	err := os.MkdirAll(resourcesDir, 0o700)
-=======
 	myDaprPath, err := GetDaprPath("")
 	assert.NoError(t, err)
 
-	componentsDir := GetDaprComponentsPath(myDaprPath)
+	resourcesDir := GetDaprResourcesPath(myDaprPath)
 	configFile := GetDaprConfigPath(myDaprPath)
-	err = os.MkdirAll(componentsDir, 0o700)
->>>>>>> c1f9627e
+	err = os.MkdirAll(resourcesDir, 0o700)
 	assert.Equal(t, nil, err, "Unable to setup components dir before running test")
 	file, err := os.Create(configFile)
 	file.Close()
@@ -91,17 +85,13 @@
 }
 
 func tearDownRun(t *testing.T) {
-<<<<<<< HEAD
-	err := os.RemoveAll(DefaultResourcesDirPath())
-=======
 	myDaprPath, err := GetDaprPath("")
 	assert.NoError(t, err)
 
-	componentsDir := GetDaprComponentsPath(myDaprPath)
+	componentsDir := GetDaprResourcesPath(myDaprPath)
 	configFile := GetDaprConfigPath(myDaprPath)
 
 	err = os.RemoveAll(componentsDir)
->>>>>>> c1f9627e
 	assert.Equal(t, nil, err, "Unable to delete default components dir after running test")
 	err = os.Remove(configFile)
 	assert.Equal(t, nil, err, "Unable to delete default config file after running test")
@@ -125,11 +115,7 @@
 	assertArgumentEqual(t, "app-max-concurrency", "-1", output.DaprCMD.Args)
 	assertArgumentEqual(t, "app-protocol", "http", output.DaprCMD.Args)
 	assertArgumentEqual(t, "app-port", "3000", output.DaprCMD.Args)
-<<<<<<< HEAD
-	assertArgumentEqual(t, "components-path", GetResourcesDir(), output.DaprCMD.Args)
-=======
 	assertArgumentEqual(t, "components-path", GetDaprComponentsPath(daprPath), output.DaprCMD.Args)
->>>>>>> c1f9627e
 	assertArgumentEqual(t, "app-ssl", "", output.DaprCMD.Args)
 	assertArgumentEqual(t, "metrics-port", "9001", output.DaprCMD.Args)
 	assertArgumentEqual(t, "dapr-http-max-request-size", "-1", output.DaprCMD.Args)
@@ -189,14 +175,8 @@
 	sharedRunConfig := &SharedRunConfig{
 		LogLevel:           "WARN",
 		EnableProfiling:    false,
-<<<<<<< HEAD
-		ProfilePort:        9090,
-		Protocol:           "http",
-		ComponentsPath:     GetResourcesDir(),
-=======
 		AppProtocol:        "http",
 		ComponentsPath:     componentsDir,
->>>>>>> c1f9627e
 		AppSSL:             true,
 		MaxRequestBodySize: -1,
 		HTTPReadBufferSize: -1,
@@ -208,8 +188,8 @@
 		AppPort:          3000,
 		HTTPPort:         8000,
 		GRPCPort:         50001,
+		ProfilePort:      9090,
 		Command:          []string{"MyCommand", "--my-arg"},
-		ProfilePort:      9090,
 		MetricsPort:      9001,
 		InternalGRPCPort: 5050,
 		SharedRunConfig:  *sharedRunConfig,
