--- conflicted
+++ resolved
@@ -31,23 +31,21 @@
 }
 
 func setupRun(t *testing.T) {
-<<<<<<< HEAD
+	configDir := GetDefaultFolderPath(defaultConfigDirName)
 	componentsDir := GetDefaultFolderPath(DefaultComponentsDirName)
-=======
-	componentsDir := GetDefaultComponentsFolder()
->>>>>>> 0afc3666
 	err := os.MkdirAll(componentsDir, 0700)
 	assert.Equal(t, nil, err, "Unable to setup components dir before running test")
+	err = os.MkdirAll(configDir, 0700)
+	assert.Equal(t, nil, err, "Unable to setup config dir before running test")
 }
 
 func tearDownRun(t *testing.T) {
-<<<<<<< HEAD
+	configDir := GetDefaultFolderPath(defaultConfigDirName)
 	componentsDir := GetDefaultFolderPath(DefaultComponentsDirName)
-=======
-	componentsDir := GetDefaultComponentsFolder()
->>>>>>> 0afc3666
 	err := os.RemoveAll(componentsDir)
 	assert.Equal(t, nil, err, "Unable to delete components dir after running test")
+	err = os.RemoveAll(configDir)
+	assert.Equal(t, nil, err, "Unable to delete config dir after running test")
 }
 
 func TestRun(t *testing.T) {
@@ -68,14 +66,8 @@
 			EnableProfiling: false,
 			ProfilePort:     9090,
 			Protocol:        "http",
-<<<<<<< HEAD
-			RedisHost:       "localhost",
 			PlacementHost:   "localhost",
 			ComponentsPath:  GetDefaultFolderPath(DefaultComponentsDirName),
-=======
-			PlacementHost:   "localhost",
-			ComponentsPath:  GetDefaultComponentsFolder(),
->>>>>>> 0afc3666
 		})
 
 		assert.Nil(t, err)
@@ -93,11 +85,7 @@
 		assertArgument(t, "max-concurrency", "-1", output.DaprCMD.Args)
 		assertArgument(t, "protocol", "http", output.DaprCMD.Args)
 		assertArgument(t, "app-port", "3000", output.DaprCMD.Args)
-<<<<<<< HEAD
 		assertArgument(t, "components-path", GetDefaultFolderPath(DefaultComponentsDirName), output.DaprCMD.Args)
-=======
-		assertArgument(t, "components-path", GetDefaultComponentsFolder(), output.DaprCMD.Args)
->>>>>>> 0afc3666
 		if runtime.GOOS == "windows" {
 			assertArgument(t, "placement-address", "localhost:6050", output.DaprCMD.Args)
 		} else {
@@ -118,14 +106,8 @@
 			EnableProfiling: false,
 			ProfilePort:     9090,
 			Protocol:        "http",
-<<<<<<< HEAD
-			RedisHost:       "localhost",
 			PlacementHost:   "localhost",
 			ComponentsPath:  GetDefaultFolderPath(DefaultComponentsDirName),
-=======
-			PlacementHost:   "localhost",
-			ComponentsPath:  GetDefaultComponentsFolder(),
->>>>>>> 0afc3666
 		})
 
 		assert.Nil(t, err)
@@ -143,11 +125,7 @@
 		assertArgument(t, "max-concurrency", "-1", output.DaprCMD.Args)
 		assertArgument(t, "protocol", "http", output.DaprCMD.Args)
 		assertArgument(t, "app-port", "3000", output.DaprCMD.Args)
-<<<<<<< HEAD
 		assertArgument(t, "components-path", GetDefaultFolderPath(DefaultComponentsDirName), output.DaprCMD.Args)
-=======
-		assertArgument(t, "components-path", GetDefaultComponentsFolder(), output.DaprCMD.Args)
->>>>>>> 0afc3666
 		if runtime.GOOS == "windows" {
 			assertArgument(t, "placement-address", "localhost:6050", output.DaprCMD.Args)
 		} else {
