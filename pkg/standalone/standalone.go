--- conflicted
+++ resolved
@@ -484,21 +484,6 @@
 	return extractedFilePath, nil
 }
 
-<<<<<<< HEAD
-func overrideLastestVersion(version, repo string) (string, error) {
-	if version == latestVersion {
-		var err error
-		version, err = cli_ver.GetLatestRelease(cli_ver.DaprGitHubOrg, repo)
-		if err != nil {
-			return "", fmt.Errorf("cannot get the latest release version: %w", err)
-		}
-		version = version[1:]
-	}
-	return version, nil
-}
-
-=======
->>>>>>> 64c303d8
 func installBinary(wg *sync.WaitGroup, errorChan chan<- error, dir, version, binaryFilePrefix string, dockerNetwork string, githubRepo string) {
 	defer wg.Done()
 
