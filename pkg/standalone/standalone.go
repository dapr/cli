--- conflicted
+++ resolved
@@ -36,12 +36,8 @@
 const (
 	daprDockerImageName               = "daprio/dapr"
 	daprRuntimeFilePrefix             = "daprd"
-<<<<<<< HEAD
 	placementServiceFilePrefix        = "placement"
 	dashboardFilePrefix        		  = "dashboard"
-=======
-	dashboardFilePrefix               = "dashboard"
->>>>>>> 53e55115
 	daprWindowsOS                     = "windows"
 	daprLatestVersion                 = "latest"
 	dashboardLatestVersion            = "latest"
@@ -125,7 +121,6 @@
 
 	var wg sync.WaitGroup
 	errorChan := make(chan error)
-<<<<<<< HEAD
 	initSteps := []func(*sync.WaitGroup, chan<- error, string, string, string, string){}
 	if slimMode {
 		// confirm if installation is required
@@ -141,14 +136,6 @@
 		// Init other configurations, containers
 		wg.Add(len(initSteps))
 	}
-=======
-
-	initSteps := []func(*sync.WaitGroup, chan<- error, string, string, string, string, string){}
-	initSteps = append(initSteps, installDaprBinary, installDashboardBinary, createComponentsAndConfiguration, runPlacementService, runRedis, runZipkin)
-	dockerContainerNames := []string{DaprPlacementContainerName, DaprRedisContainerName, DaprZipkinContainerName}
-
-	wg.Add(len(initSteps))
->>>>>>> 53e55115
 
 	msg := "Downloading binaries and setting up components..."
 	var s *spinner.Spinner
@@ -551,88 +538,7 @@
 	errorChan <- nil
 }
 
-<<<<<<< HEAD
 func createComponentsAndConfiguration(wg *sync.WaitGroup, errorChan chan<- error, dir, version string, dockerNetwork string, redisHost string) {
-=======
-func installDashboardBinary(wg *sync.WaitGroup, errorChan chan<- error, dir, version string, dockerNetwork string, installLocation string, _ string) {
-	defer wg.Done()
-
-	archiveExt := "tar.gz"
-	if runtime.GOOS == daprWindowsOS {
-		archiveExt = "zip"
-	}
-
-	if version == dashboardLatestVersion {
-		var err error
-		version, err = cli_ver.GetLatestRelease(cli_ver.DaprGitHubOrg, cli_ver.DashboardGitHubRepo)
-		if err != nil {
-			errorChan <- fmt.Errorf("cannot get the latest release version: %s", err)
-			return
-		}
-		version = version[1:]
-	}
-
-	dashboardURL := fmt.Sprintf(
-		"https://github.com/%s/%s/releases/download/v%s/%s_%s_%s.%s",
-		cli_ver.DaprGitHubOrg,
-		cli_ver.DashboardGitHubRepo,
-		version,
-		dashboardFilePrefix,
-		runtime.GOOS,
-		runtime.GOARCH,
-		archiveExt)
-
-	filepath, err := downloadFile(dir, dashboardURL)
-	if err != nil {
-		errorChan <- fmt.Errorf("error downloading Dapr dashboard binary: %s", err)
-		return
-	}
-
-	extractedFilePath := ""
-
-	if archiveExt == "zip" {
-		extractedFilePath, err = unzip(filepath, dir)
-	} else {
-		extractedFilePath, err = untar(filepath, dir)
-	}
-
-	if err != nil {
-		errorChan <- fmt.Errorf("error extracting Dapr dashboard binary: %s", err)
-		return
-	}
-	fmt.Printf("\nremoving archive %s\n", filepath)
-	err = os.Remove(filepath)
-
-	if err != nil {
-		errorChan <- fmt.Errorf("failed to remove archive: %s", err)
-		return
-	}
-
-	daprPath, err := moveFileToPath(extractedFilePath, installLocation)
-	if err != nil {
-		errorChan <- fmt.Errorf("error moving Dapr dashboard binary to path: %s", err)
-		return
-	}
-
-	fmt.Printf("\nremoving extracted binary %s\n", extractedFilePath)
-	err = os.Remove(extractedFilePath)
-
-	if err != nil {
-		errorChan <- fmt.Errorf("failed to remove extracted binary: %s", err)
-		return
-	}
-
-	err = makeExecutable(daprPath)
-	if err != nil {
-		errorChan <- fmt.Errorf("error making Dapr binary executable: %s", err)
-		return
-	}
-
-	errorChan <- nil
-}
-
-func createComponentsAndConfiguration(wg *sync.WaitGroup, errorChan chan<- error, dir, version string, dockerNetwork string, installLocation string, redisHost string) {
->>>>>>> 53e55115
 	defer wg.Done()
 
 	var err error
