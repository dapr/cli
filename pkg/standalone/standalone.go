--- conflicted
+++ resolved
@@ -484,7 +484,6 @@
 	return extractedFilePath, nil
 }
 
-<<<<<<< HEAD
 func overrideLastestVersion(version, repo string) (string, error) {
 	if version == latestVersion {
 		var err error
@@ -497,8 +496,6 @@
 	return version, nil
 }
 
-=======
->>>>>>> 64c303d8
 func installBinary(wg *sync.WaitGroup, errorChan chan<- error, dir, version, binaryFilePrefix string, dockerNetwork string, githubRepo string) {
 	defer wg.Done()
 
