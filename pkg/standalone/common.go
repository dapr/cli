/*
Copyright 2021 The Dapr Authors
Licensed under the Apache License, Version 2.0 (the "License");
you may not use this file except in compliance with the License.
You may obtain a copy of the License at
    http://www.apache.org/licenses/LICENSE-2.0
Unless required by applicable law or agreed to in writing, software
distributed under the License is distributed on an "AS IS" BASIS,
WITHOUT WARRANTIES OR CONDITIONS OF ANY KIND, either express or implied.
See the License for the specific language governing permissions and
limitations under the License.
*/

package standalone

import (
	"fmt"
	"os"
	path_filepath "path/filepath"
	"runtime"

	"github.com/dapr/cli/pkg/print"
	"github.com/dapr/cli/utils"
)

const (
	defaultDaprDirName    = ".dapr"
	defaultDaprBinDirName = "bin"
	defaultConfigFileName = "config.yaml"
)

// GetDaprPath returns the dapr installation path.
// The order of precedence is:
//  1. From --dapr-path command line flag
//  2. From DAPR_PATH environment variable
//  3. $HOME/.dapr
func GetDaprPath(inputInstallPath string) (string, error) {
	if inputInstallPath != "" {
		return inputInstallPath, nil
	}

	envDaprDir := os.Getenv("DAPR_PATH")
	if envDaprDir != "" {
		return envDaprDir, nil
	}

	homeDir, err := os.UserHomeDir()
	if err != nil {
		return "", err
	}

	return path_filepath.Join(homeDir, defaultDaprDirName), nil
}

func getDaprBinPath(daprDir string) string {
	return path_filepath.Join(daprDir, defaultDaprBinDirName)
}

func binaryFilePathWithDir(binaryDir string, binaryFilePrefix string) string {
	binaryPath := path_filepath.Join(binaryDir, binaryFilePrefix)
	if runtime.GOOS == daprWindowsOS {
		binaryPath += ".exe"
	}
	return binaryPath
}

<<<<<<< HEAD
func DefaultComponentsDirPath() string {
	return path_filepath.Join(defaultDaprDirPath(), utils.DefaultComponentsDirName)
}

func DefaultResourcesDirPath() string {
	return path_filepath.Join(defaultDaprDirPath(), utils.DefaultResourcesDirName)
}

// GetResourcesDir returns the path to the resources directory if it exists, otherwise it returns the path of components directory.
// TODO: Remove this function and replace all its usage with above defined `DefaultResourcesDirPath` when `--components-path` flag is removed.
func GetResourcesDir() string {
	defaultResourcesDirPath := DefaultResourcesDirPath()
	if _, err := os.Stat(defaultResourcesDirPath); os.IsNotExist(err) {
		return DefaultComponentsDirPath()
	}
	return defaultResourcesDirPath
}

func DefaultConfigFilePath() string {
	return path_filepath.Join(defaultDaprDirPath(), defaultConfigFileName)
}

// moveDir moves files from src to dest. If there are files in src, it deletes the existing files in dest before copying from src and then deletes the src directory.
func moveDir(src, dest string) error {
	destFiles, err := os.ReadDir(dest)
	if err != nil {
		return fmt.Errorf("error reading files from %s: %w", dest, err)
	}
	srcFiles, err := os.ReadDir(src)
	if err != nil {
		return fmt.Errorf("error reading files from %s: %w", src, err)
	}
	if len(srcFiles) > 0 {
		// delete the existing files in dest before copying from src if there are files in src.
		for _, file := range destFiles {
			err = os.Remove(path_filepath.Join(dest, file.Name()))
			if err != nil {
				return fmt.Errorf("error removing file %s: %w", file.Name(), err)
			}
		}
		print.InfoStatusEvent(os.Stdout, "Moving files from %q to %q", src, dest)
		var content []byte
		for _, file := range srcFiles {
			content, err = os.ReadFile(path_filepath.Join(src, file.Name()))
			if err != nil {
				return fmt.Errorf("error reading file %s: %w", file.Name(), err)
			}
			// #nosec G306
			err = os.WriteFile(path_filepath.Join(dest, file.Name()), content, 0o644)
			if err != nil {
				return fmt.Errorf("error writing file %s: %w", file.Name(), err)
			}
		}
	}
	err = os.RemoveAll(src)
	if err != nil {
		return fmt.Errorf("error removing directory %s: %w", src, err)
	}
	return nil
}

// createSymLink creates a symlink from dirName to symLink.
func createSymLink(dirName, symLink string) error {
	if _, err := os.Stat(dirName); err != nil {
		if os.IsNotExist(err) {
			return fmt.Errorf("directory %s does not exist", dirName)
		}
		return fmt.Errorf("error reading directory %s: %w", dirName, err)
	}
	err := os.Symlink(dirName, symLink)
	if err != nil {
		return fmt.Errorf("error creating symlink from %s to %s: %w", dirName, symLink, err)
	}
	return nil
=======
func lookupBinaryFilePath(inputInstallPath string, binaryFilePrefix string) (string, error) {
	daprPath, err := GetDaprPath(inputInstallPath)
	if err != nil {
		return "", err
	}

	return binaryFilePathWithDir(getDaprBinPath(daprPath), binaryFilePrefix), nil
}

func GetDaprComponentsPath(daprDir string) string {
	return path_filepath.Join(daprDir, defaultComponentsDirName)
}

func GetDaprConfigPath(daprDir string) string {
	return path_filepath.Join(daprDir, defaultConfigFileName)
>>>>>>> c1f9627e
}<|MERGE_RESOLUTION|>--- conflicted
+++ resolved
@@ -64,27 +64,35 @@
 	return binaryPath
 }
 
-<<<<<<< HEAD
-func DefaultComponentsDirPath() string {
-	return path_filepath.Join(defaultDaprDirPath(), utils.DefaultComponentsDirName)
+func lookupBinaryFilePath(inputInstallPath string, binaryFilePrefix string) (string, error) {
+	daprPath, err := GetDaprPath(inputInstallPath)
+	if err != nil {
+		return "", err
+	}
+
+	return binaryFilePathWithDir(getDaprBinPath(daprPath), binaryFilePrefix), nil
 }
 
-func DefaultResourcesDirPath() string {
-	return path_filepath.Join(defaultDaprDirPath(), utils.DefaultResourcesDirName)
+func GetDaprComponentsPath(daprDir string) string {
+	return path_filepath.Join(daprDir, utils.DefaultComponentsDirName)
+}
+
+func GetDaprResourcesPath(daprDir string) string {
+	return path_filepath.Join(daprDir, utils.DefaultResourcesDirName)
+}
+
+func GetDaprConfigPath(daprDir string) string {
+	return path_filepath.Join(daprDir, defaultConfigFileName)
 }
 
 // GetResourcesDir returns the path to the resources directory if it exists, otherwise it returns the path of components directory.
 // TODO: Remove this function and replace all its usage with above defined `DefaultResourcesDirPath` when `--components-path` flag is removed.
-func GetResourcesDir() string {
-	defaultResourcesDirPath := DefaultResourcesDirPath()
+func GetResourcesDir(daprDir string) string {
+	defaultResourcesDirPath := GetDaprResourcesPath(daprDir)
 	if _, err := os.Stat(defaultResourcesDirPath); os.IsNotExist(err) {
-		return DefaultComponentsDirPath()
+		return GetDaprComponentsPath(daprDir)
 	}
 	return defaultResourcesDirPath
-}
-
-func DefaultConfigFilePath() string {
-	return path_filepath.Join(defaultDaprDirPath(), defaultConfigFileName)
 }
 
 // moveDir moves files from src to dest. If there are files in src, it deletes the existing files in dest before copying from src and then deletes the src directory.
@@ -139,21 +147,4 @@
 		return fmt.Errorf("error creating symlink from %s to %s: %w", dirName, symLink, err)
 	}
 	return nil
-=======
-func lookupBinaryFilePath(inputInstallPath string, binaryFilePrefix string) (string, error) {
-	daprPath, err := GetDaprPath(inputInstallPath)
-	if err != nil {
-		return "", err
-	}
-
-	return binaryFilePathWithDir(getDaprBinPath(daprPath), binaryFilePrefix), nil
-}
-
-func GetDaprComponentsPath(daprDir string) string {
-	return path_filepath.Join(daprDir, defaultComponentsDirName)
-}
-
-func GetDaprConfigPath(daprDir string) string {
-	return path_filepath.Join(daprDir, defaultConfigFileName)
->>>>>>> c1f9627e
 }