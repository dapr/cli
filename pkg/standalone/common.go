/*
Copyright 2021 The Dapr Authors
Licensed under the Apache License, Version 2.0 (the "License");
you may not use this file except in compliance with the License.
You may obtain a copy of the License at
    http://www.apache.org/licenses/LICENSE-2.0
Unless required by applicable law or agreed to in writing, software
distributed under the License is distributed on an "AS IS" BASIS,
WITHOUT WARRANTIES OR CONDITIONS OF ANY KIND, either express or implied.
See the License for the specific language governing permissions and
limitations under the License.
*/

package standalone

import (
	"fmt"
	"os"
	path_filepath "path/filepath"
	"runtime"
<<<<<<< HEAD

	"github.com/dapr/cli/pkg/print"
	"github.com/dapr/cli/utils"
)

const (
	defaultDaprDirName    = ".dapr"
	defaultDaprBinDirName = "bin"
	defaultConfigFileName = "config.yaml"
=======
	"strings"
)

const (
	DefaultDaprDirName      = ".dapr"
	DefaultConfigFileName   = "config.yaml"
	DefaultResourcesDirName = "resources"

	defaultDaprBinDirName    = "bin"
	defaultComponentsDirName = "components"
>>>>>>> a6f8c769
)

// GetDaprRuntimePath returns the dapr runtime installation path.
// daprRuntimePath is based on the --runtime-path command line flag.
// The order of precedence is:
//  1. From --runtime-path command line flag appended with `.dapr`
//  2. From DAPR_RUNTIME_PATH environment variable appended with `.dapr`
//  3. default $HOME/.dapr
func GetDaprRuntimePath(daprRuntimePath string) (string, error) {
	runtimePath := strings.TrimSpace(daprRuntimePath)
	if runtimePath != "" {
		return path_filepath.Join(runtimePath, DefaultDaprDirName), nil
	}

	envRuntimePath := strings.TrimSpace(os.Getenv("DAPR_RUNTIME_PATH"))
	if envRuntimePath != "" {
		return path_filepath.Join(envRuntimePath, DefaultDaprDirName), nil
	}

	homeDir, err := os.UserHomeDir()
	if err != nil {
		return "", err
	}

	return path_filepath.Join(homeDir, DefaultDaprDirName), nil
}

func getDaprBinPath(daprDir string) string {
	return path_filepath.Join(daprDir, defaultDaprBinDirName)
}

func binaryFilePathWithDir(binaryDir string, binaryFilePrefix string) string {
	binaryPath := path_filepath.Join(binaryDir, binaryFilePrefix)
	if runtime.GOOS == daprWindowsOS {
		binaryPath += ".exe"
	}
	return binaryPath
}

func lookupBinaryFilePath(inputInstallPath string, binaryFilePrefix string) (string, error) {
	daprPath, err := GetDaprRuntimePath(inputInstallPath)
	if err != nil {
		return "", err
	}

	return binaryFilePathWithDir(getDaprBinPath(daprPath), binaryFilePrefix), nil
}

func GetDaprComponentsPath(daprDir string) string {
	return path_filepath.Join(daprDir, utils.DefaultComponentsDirName)
}

func GetDaprResourcesPath(daprDir string) string {
	return path_filepath.Join(daprDir, utils.DefaultResourcesDirName)
}

func GetDaprConfigPath(daprDir string) string {
<<<<<<< HEAD
	return path_filepath.Join(daprDir, defaultConfigFileName)
}

// GetResourcesDir returns the path to the resources directory if it exists, otherwise it returns the path of components directory.
// TODO: Remove this function and replace all its usage with above defined `DefaultResourcesDirPath` when `--components-path` flag is removed.
func GetResourcesDir(daprDir string) string {
	defaultResourcesDirPath := GetDaprResourcesPath(daprDir)
	if _, err := os.Stat(defaultResourcesDirPath); os.IsNotExist(err) {
		return GetDaprComponentsPath(daprDir)
	}
	return defaultResourcesDirPath
}

// moveDir moves files from src to dest. If there are files in src, it deletes the existing files in dest before copying from src and then deletes the src directory.
func moveDir(src, dest string) error {
	destFiles, err := os.ReadDir(dest)
	if err != nil {
		return fmt.Errorf("error reading files from %s: %w", dest, err)
	}
	srcFiles, err := os.ReadDir(src)
	if err != nil {
		return fmt.Errorf("error reading files from %s: %w", src, err)
	}
	if len(srcFiles) > 0 {
		// delete the existing files in dest before copying from src if there are files in src.
		for _, file := range destFiles {
			err = os.Remove(path_filepath.Join(dest, file.Name()))
			if err != nil {
				return fmt.Errorf("error removing file %s: %w", file.Name(), err)
			}
		}
		print.InfoStatusEvent(os.Stdout, "Moving files from %q to %q", src, dest)
		var content []byte
		for _, file := range srcFiles {
			content, err = os.ReadFile(path_filepath.Join(src, file.Name()))
			if err != nil {
				return fmt.Errorf("error reading file %s: %w", file.Name(), err)
			}
			// #nosec G306
			err = os.WriteFile(path_filepath.Join(dest, file.Name()), content, 0o644)
			if err != nil {
				return fmt.Errorf("error writing file %s: %w", file.Name(), err)
			}
		}
	}
	err = os.RemoveAll(src)
	if err != nil {
		return fmt.Errorf("error removing directory %s: %w", src, err)
	}
	return nil
}

// createSymLink creates a symlink from dirName to symLink.
func createSymLink(dirName, symLink string) error {
	if _, err := os.Stat(dirName); err != nil {
		if os.IsNotExist(err) {
			return fmt.Errorf("directory %s does not exist", dirName)
		}
		return fmt.Errorf("error reading directory %s: %w", dirName, err)
	}
	err := os.Symlink(dirName, symLink)
	if err != nil {
		return fmt.Errorf("error creating symlink from %s to %s: %w", dirName, symLink, err)
	}
	return nil
=======
	return path_filepath.Join(daprDir, DefaultConfigFileName)
>>>>>>> a6f8c769
}<|MERGE_RESOLUTION|>--- conflicted
+++ resolved
@@ -18,18 +18,10 @@
 	"os"
 	path_filepath "path/filepath"
 	"runtime"
-<<<<<<< HEAD
+	"strings"
 
 	"github.com/dapr/cli/pkg/print"
 	"github.com/dapr/cli/utils"
-)
-
-const (
-	defaultDaprDirName    = ".dapr"
-	defaultDaprBinDirName = "bin"
-	defaultConfigFileName = "config.yaml"
-=======
-	"strings"
 )
 
 const (
@@ -39,7 +31,6 @@
 
 	defaultDaprBinDirName    = "bin"
 	defaultComponentsDirName = "components"
->>>>>>> a6f8c769
 )
 
 // GetDaprRuntimePath returns the dapr runtime installation path.
@@ -97,8 +88,7 @@
 }
 
 func GetDaprConfigPath(daprDir string) string {
-<<<<<<< HEAD
-	return path_filepath.Join(daprDir, defaultConfigFileName)
+	return path_filepath.Join(daprDir, DefaultConfigFileName)
 }
 
 // GetResourcesDir returns the path to the resources directory if it exists, otherwise it returns the path of components directory.
@@ -163,7 +153,4 @@
 		return fmt.Errorf("error creating symlink from %s to %s: %w", dirName, symLink, err)
 	}
 	return nil
-=======
-	return path_filepath.Join(daprDir, DefaultConfigFileName)
->>>>>>> a6f8c769
 }