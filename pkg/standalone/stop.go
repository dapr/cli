// ------------------------------------------------------------
// Copyright (c) Microsoft Corporation.
// Licensed under the MIT License.
// ------------------------------------------------------------

package standalone

import (
	"fmt"
	"runtime"

	"github.com/dapr/cli/utils"
)

// Stop terminates the application process.
func Stop(appID string) error {
	apps, err := List()
	if err != nil {
		return err
	}

	for _, a := range apps {
		if a.AppID == appID {
			pid := fmt.Sprintf("%v", a.PID)

			var err error
			if runtime.GOOS == "windows" {
<<<<<<< HEAD
				_, err := utils.RunCmdAndWait("taskkill", "/F", "/PID", pid)
				return err
			} else {
				_, err := utils.RunCmdAndWait("kill", pid)
				return err
=======
				err = utils.RunCmdAndWait("taskkill", "/F", "/PID", pid)
			} else {
				err = utils.RunCmdAndWait("kill", pid)
>>>>>>> f84566fb
			}

			return err
		}
	}

	return fmt.Errorf("couldn't find app id %s", appID)
}<|MERGE_RESOLUTION|>--- conflicted
+++ resolved
@@ -25,17 +25,9 @@
 
 			var err error
 			if runtime.GOOS == "windows" {
-<<<<<<< HEAD
-				_, err := utils.RunCmdAndWait("taskkill", "/F", "/PID", pid)
-				return err
+				_, err = utils.RunCmdAndWait("taskkill", "/F", "/PID", pid)
 			} else {
-				_, err := utils.RunCmdAndWait("kill", pid)
-				return err
-=======
-				err = utils.RunCmdAndWait("taskkill", "/F", "/PID", pid)
-			} else {
-				err = utils.RunCmdAndWait("kill", pid)
->>>>>>> f84566fb
+				_, err = utils.RunCmdAndWait("kill", pid)
 			}
 
 			return err
