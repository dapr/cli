--- conflicted
+++ resolved
@@ -38,26 +38,14 @@
 // App represents the configuration options for the apps in the run file.
 type App struct {
 	standalone.RunConfig `yaml:",inline"`
-<<<<<<< HEAD
-	AppDirPath           string     `yaml:"app_dir_path"`
-	Env                  []EnvItems `yaml:"env"`
+	AppDirPath           string `yaml:"app_dir_path"`
 	appLogFile           *os.File
 	daprdLogFile         *os.File
-=======
-	AppDirPath           string `yaml:"app_dir_path"`
->>>>>>> 44d8dcb7
 }
 
 // Common represents the configuration options for the common section in the run file.
 type Common struct {
 	standalone.SharedRunConfig `yaml:",inline"`
-<<<<<<< HEAD
-}
-
-// EnvItems represents the env configuration options that are present in commmon and/or individual app's section.
-type EnvItems struct {
-	Name  string `yaml:"name"`
-	Value string `yaml:"value"`
 }
 
 func (a *App) GetLogsDir() string {
@@ -122,6 +110,4 @@
 		return a.daprdLogFile.Name()
 	}
 	return ""
-=======
->>>>>>> 44d8dcb7
 }