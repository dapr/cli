<<<<<<< HEAD
// ------------------------------------------------------------
// Copyright (c) Microsoft Corporation and Dapr Contributors.
// Licensed under the MIT License.
// ------------------------------------------------------------
//nolint
=======
/*
Copyright 2021 The Dapr Authors
Licensed under the Apache License, Version 2.0 (the "License");
you may not use this file except in compliance with the License.
You may obtain a copy of the License at
    http://www.apache.org/licenses/LICENSE-2.0
Unless required by applicable law or agreed to in writing, software
distributed under the License is distributed on an "AS IS" BASIS,
WITHOUT WARRANTIES OR CONDITIONS OF ANY KIND, either express or implied.
See the License for the specific language governing permissions and
limitations under the License.
*/

>>>>>>> 64c303d8
package print

import (
	"encoding/json"
	"fmt"
	"io"
	"runtime"
	"sync"
	"time"

	"github.com/briandowns/spinner"
	"github.com/fatih/color"
)

const (
	windowsOS = "windows"
)

type Result bool

const (
	Success Result = true
	Failure Result = false
)

var (
	Yellow    = color.New(color.FgHiYellow, color.Bold).SprintFunc()
	Green     = color.New(color.FgHiGreen, color.Bold).SprintFunc()
	Blue      = color.New(color.FgHiBlue, color.Bold).SprintFunc()
	Cyan      = color.New(color.FgCyan, color.Bold, color.Underline).SprintFunc()
	Red       = color.New(color.FgHiRed, color.Bold).Add(color.Italic).SprintFunc()
	White     = color.New(color.FgWhite).SprintFunc()
	WhiteBold = color.New(color.FgWhite, color.Bold).SprintFunc()
)

var logAsJSON bool

func EnableJSONFormat() {
	logAsJSON = true
}

// SuccessStatusEvent reports on a success event.
func SuccessStatusEvent(w io.Writer, fmtstr string, a ...interface{}) {
	if logAsJSON {
		logJSON(w, "success", fmt.Sprintf(fmtstr, a...))
	} else if runtime.GOOS == windowsOS {
		fmt.Fprintf(w, "%s\n", fmt.Sprintf(fmtstr, a...))
	} else {
		fmt.Fprintf(w, "✅  %s\n", fmt.Sprintf(fmtstr, a...))
	}
}

// FailureStatusEvent reports on a failure event.
func FailureStatusEvent(w io.Writer, fmtstr string, a ...interface{}) {
	if logAsJSON {
		logJSON(w, "failure", fmt.Sprintf(fmtstr, a...))
	} else if runtime.GOOS == windowsOS {
		fmt.Fprintf(w, "%s\n", fmt.Sprintf(fmtstr, a...))
	} else {
		fmt.Fprintf(w, "❌  %s\n", fmt.Sprintf(fmtstr, a...))
	}
}

// WarningStatusEvent reports on a failure event.
func WarningStatusEvent(w io.Writer, fmtstr string, a ...interface{}) {
	if logAsJSON {
		logJSON(w, "warning", fmt.Sprintf(fmtstr, a...))
	} else if runtime.GOOS == windowsOS {
		fmt.Fprintf(w, "%s\n", fmt.Sprintf(fmtstr, a...))
	} else {
		fmt.Fprintf(w, "⚠  %s\n", fmt.Sprintf(fmtstr, a...))
	}
}

// PendingStatusEvent reports on a pending event.
func PendingStatusEvent(w io.Writer, fmtstr string, a ...interface{}) {
	if logAsJSON {
		logJSON(w, "pending", fmt.Sprintf(fmtstr, a...))
	} else if runtime.GOOS == windowsOS {
		fmt.Fprintf(w, "%s\n", fmt.Sprintf(fmtstr, a...))
	} else {
		fmt.Fprintf(w, "⌛  %s\n", fmt.Sprintf(fmtstr, a...))
	}
}

// InfoStatusEvent reports status information on an event.
func InfoStatusEvent(w io.Writer, fmtstr string, a ...interface{}) {
	if logAsJSON {
		logJSON(w, "info", fmt.Sprintf(fmtstr, a...))
	} else if runtime.GOOS == windowsOS {
		fmt.Fprintf(w, "%s\n", fmt.Sprintf(fmtstr, a...))
	} else {
		fmt.Fprintf(w, "ℹ️  %s\n", fmt.Sprintf(fmtstr, a...))
	}
}

func Spinner(w io.Writer, fmtstr string, a ...interface{}) func(result Result) {
	msg := fmt.Sprintf(fmtstr, a...)
	var once sync.Once
	var s *spinner.Spinner

	if logAsJSON {
		logJSON(w, "pending", msg)
	} else if runtime.GOOS == windowsOS {
		fmt.Fprintf(w, "%s\n", msg)

		return func(Result) {} // Return a dummy func
	} else {
		s = spinner.New(spinner.CharSets[0], 100*time.Millisecond)
		s.Writer = w
		s.Color("cyan")
		s.Suffix = fmt.Sprintf("  %s", msg)
		s.Start()
	}

	return func(result Result) {
		once.Do(func() {
			if s != nil {
				s.Stop()
			}
			if result {
				SuccessStatusEvent(w, msg)
			} else {
				FailureStatusEvent(w, msg)
			}
		})
	}
}

func logJSON(w io.Writer, status, message string) {
	type jsonLog struct {
		Time    time.Time `json:"time"`
		Status  string    `json:"status"`
		Message string    `json:"msg"`
	}

	l := jsonLog{
		Time:    time.Now().UTC(),
		Status:  status,
		Message: message,
	}
	jsonBytes, err := json.Marshal(&l)
	if err != nil {
		// Fall back on printing the simple message without JSON.
		// This is unlikely.
		fmt.Fprintln(w, message)

		return
	}

	fmt.Fprintf(w, "%s\n", string(jsonBytes))
}<|MERGE_RESOLUTION|>--- conflicted
+++ resolved
@@ -1,10 +1,4 @@
-<<<<<<< HEAD
-// ------------------------------------------------------------
-// Copyright (c) Microsoft Corporation and Dapr Contributors.
-// Licensed under the MIT License.
-// ------------------------------------------------------------
-//nolint
-=======
+
 /*
 Copyright 2021 The Dapr Authors
 Licensed under the Apache License, Version 2.0 (the "License");
@@ -18,7 +12,7 @@
 limitations under the License.
 */
 
->>>>>>> 64c303d8
+//nolint
 package print
 
 import (
